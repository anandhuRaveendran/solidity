<<<<<<< HEAD
### 0.9.0 (unreleased)

Breaking changes:
 * Disallow ``.pop()`` on arrays containing nested mappings.
 * Disallow ``delete`` on types that contain nested mappings.
 * Disallow ``codecopy`` and ``codesize`` in ``pure`` functions.
 * Inline Assembly: Consider functions, function parameters and return variables for shadowing checks.
 * Commandline Interface: Remapping targets are not automatically added to allowed paths.
 * Commandline Interface: Assembler mode no longer enables all outputs by default.


### 0.8.12 (unreleased)
=======
### 0.8.13 (unreleased)

Language Features:


Compiler Features:


Bugfixes:



### 0.8.12 (2022-02-16)
>>>>>>> da50176b

Language Features:
 * General: Add equality-comparison operators for external function types.
 * General: Support ``ContractName.functionName`` for ``abi.encodeCall``, in addition to external function pointers.


Compiler Features:
 * Commandline Interface: Event and error signatures are also returned when using ``--hashes``.
 * Yul Optimizer: Remove ``mstore`` and ``sstore`` operations if the slot already contains the same value.
 * Yul: Emit immutable references for pure yul code when requested.


Bugfixes:
 * Antlr Grammar: Allow builtin names in ``yulPath`` to support ``.address`` in function pointers.
 * Code Generator: Fix internal error when accessing the members of external functions occupying more than two stack slots.
 * Code Generator: Fix internal error when doing an explicit conversion from ``string calldata`` to ``bytes``.
 * Control Flow Graph: Perform proper virtual lookup for modifiers for uninitialized variable and unreachable code analysis.
 * General: ``string.concat`` now properly takes strings as arguments and returns ``string memory``. It was accidentally introduced as a copy of ``bytes.concat`` before.
 * Immutables: Fix wrong error when the constructor of a base contract uses ``return`` and the derived contract contains immutable variables.
 * Inheritance: Consider functions in all ancestors during override analysis.
 * IR Generator: Add missing cleanup during the conversion of fixed bytes types to smaller fixed bytes types.
 * IR Generator: Add missing cleanup for indexed event arguments of value type.
 * IR Generator: Fix internal error when copying reference types in calldata and storage to struct or array members in memory.
 * IR Generator: Fix IR syntax error when copying storage arrays of structs containing functions.
 * Natspec: Fix internal error when overriding a struct getter with a Natspec-documented return value and the name in the struct is different.
 * Type Checker: Fix internal error when a constant variable declaration forward references a struct.
 * Yul EVM Code Transform: Improved stack shuffling in corner cases.


Solc-Js:
 * The wrapper now requires at least nodejs v10.
 * The code has been ported to TypeScript.


Build System:
 * Emscripten builds store the embedded WebAssembly binary in LZ4 compressed format and transparently decompress on loading.


### 0.8.11 (2021-12-20)

Language Features:
 * General: New builtin function ``abi.encodeCall(functionPointer, (arg1, arg2, ...))`` that type-checks the arguments and returns the ABI-encoded function call data.


Compiler Features:
 * Commandline Interface: Add ``--lsp`` option to get ``solc`` to act as a Language Server (LSP) communicating over stdio.


Bugfixes:
 * Code Generator: Fix a crash when using ``@use-src`` and compiling from Yul to ewasm.
 * SMTChecker: Fix internal error when an unsafe target is solved more than once and the counterexample messages are different.
 * SMTChecker: Fix soundness of assigned storage/memory local pointers that were not erasing enough knowledge.
 * Fix internal error when a function has a calldata struct argument with an internal type inside.
 * IR Generator: Fix IR syntax error when copying storage arrays of functions.


### 0.8.10 (2021-11-09)

Language Features:
 * Inline Assembly: Support ``.address`` and ``.selector`` on external function pointers to access their address and function selector.


Compiler Features:
 * Code Generator: Skip existence check for external contract if return data is expected. In this case, the ABI decoder will revert if the contract does not exist.
 * Commandline Interface: Accept nested brackets in step sequences passed to ``--yul-optimizations``.
 * Commandline Interface: Add ``--debug-info`` option for selecting how much extra debug information should be included in the produced EVM assembly and Yul code.
 * Commandline Interface: Support ``--asm``, ``--bin``, ``--ir-optimized``, ``--ewasm`` and ``--ewasm-ir`` output selection options in assembler mode.
 * Commandline Interface: Use different colors when printing errors, warnings and infos.
 * JSON AST: Set absolute paths of imports earlier, in the ``parsing`` stage.
 * SMTChecker: Output values for ``block.*``, ``msg.*`` and ``tx.*`` variables that are present in the called functions.
 * SMTChecker: Report contract invariants and reentrancy properties. This can be enabled via the CLI option ``--model-checker-invariants`` or the Standard JSON option ``settings.modelChecker.invariants``.
 * Standard JSON: Accept nested brackets in step sequences passed to ``settings.optimizer.details.yulDetails.optimizerSteps``.
 * Standard JSON: Add ``settings.debug.debugInfo`` option for selecting how much extra debug information should be included in the produced EVM assembly and Yul code.
 * Yul EVM Code Transform: Switch to new optimized code transform when compiling via Yul with enabled optimizer.
 * Yul Optimizer: Take control-flow side-effects of user-defined functions into account in various optimizer steps.


Bugfixes:
 * Code Generator: Fix constructor source mappings for immutables.
 * Commandline Interface: Disallow ``--error-recovery`` option outside of the compiler mode.
 * Commandline Interface: Don't return zero exit code when writing linked files to disk fails.
 * Commandline Interface: Fix extra newline character being appended to sources passed through standard input, affecting their hashes.
 * Commandline Interface: Report output selection options unsupported by the selected input mode instead of ignoring them.
 * Commandline Interface: When linking only accept exact matches for library names passed to the ``--libraries`` option. Library names not prefixed with a file name used to match any library with that name.
 * SMTChecker: Fix internal error in magic type access (``block``, ``msg``, ``tx``).
 * SMTChecker: Fix internal error in the CHC engine when passing gas in the function options.
 * TypeChecker: Fix internal error when using arrays and structs with user defined value types before declaration.
 * TypeChecker: Fix internal error when using user defined value types in public library functions.
 * TypeChecker: Improved error message for constant variables with (nested) mapping types.
 * Yul Assembler: Fix internal error when function names are not unique.
 * Yul IR Generator: Do not output empty switches/if-bodies for empty contracts.


Important Bugfixes in Experimental Features:
 * Yul IR Generator: Changes to function return variables referenced in modifier invocation arguments were not properly forwarded if there was more than one return variable.


Build System:
 * Pass linker-only emscripten options only when linking.
 * Remove obsolete compatibility workaround for emscripten builds.
 * Update emscripten to version 2.0.33.


### 0.8.9 (2021-09-29)

Important Bugfixes:
 * Immutables: Properly perform sign extension on signed immutables.
 * User Defined Value Type: Fix storage layout of user defined value types for underlying types shorter than 32 bytes.


Bugfixes:
 * AST: Export ``canonicalName`` for ``UserDefinedValueTypeDefinition`` and ``ContractDefinition``.



### 0.8.8 (2021-09-27)

Language Features:
 * Inheritance: A function that overrides only a single interface function does not require the ``override`` specifier.
 * Type System: Support ``type(E).min`` and ``type(E).max`` for enums.
 * User Defined Value Type: allows creating a zero cost abstraction over a value type with stricter type requirements.


Compiler Features:
 * Commandline Interface: Add ``--include-path`` option for specifying extra directories that may contain importable code (e.g. packaged third-party libraries).
 * Commandline Interface: Do not implicitly run evm bytecode generation unless needed for the requested output.
 * Commandline Interface: Normalize paths specified on the command line and make them relative for files located inside base path and/or include paths.
 * Immutable variables can be read at construction time once they are initialized.
 * SMTChecker: Add constraints to better correlate ``address(this).balance`` and ``msg.value``.
 * SMTChecker: Support constants via modules.
 * SMTChecker: Support low level ``call`` as external calls to unknown code.
 * SMTChecker: Support the ``value`` option for external function calls.
 * SMTChecker: Support user defined value types.


Bugfixes:
 * Code Generator: Fix ICE on assigning to calldata structs and statically-sized calldata arrays in inline assembly.
 * Code Generator: Use stable source order for ABI functions.
 * Commandline Interface: Disallow the ``--experimental-via-ir`` option in Standard JSON, Assembler and Linker modes.
 * Commandline Interface: Fix resolution of paths whitelisted with ``--allowed-paths`` or implicitly due to base path, remappings and files being compiled. Correctly handle paths that do not match imports exactly due to being relative, non-normalized or empty.
 * Commandline Interface: Report optimizer options as invalid in Standard JSON and linker modes instead of ignoring them.
 * Name Resolver: Fix that when importing an aliased symbol using ``import {AliasedName} from "a.sol"`` it would use the original name of the symbol and not the aliased one.
 * Opcode Optimizer: Prevent the optimizer from running multiple times to avoid potential bytecode differences for referenced code.
 * Parser: Properly check for multiple SPDX license identifiers next to each other and validate them.
 * SMTChecker: Fix BMC's constraints regarding internal functions.
 * SMTChecker: Fix false negative caused by ``push`` on storage array references returned by internal functions.
 * SMTChecker: Fix false positive in external calls from constructors.
 * SMTChecker: Fix internal error on some multi-source uses of ``abi.*``, cryptographic functions and constants.
 * Standard JSON: Fix non-fatal errors in Yul mode being discarded if followed by a fatal error.
 * Type Checker: Correct wrong error message in inline assembly complaining about ``.slot`` or ``.offset`` not valid when actually ``.length`` was used.
 * Type Checker: Disallow modifier declarations and definitions in interfaces.
 * Yul Optimizer: Fix a crash in LoadResolver, when ``keccak256`` has particular non-identifier arguments.



### 0.8.7 (2021-08-11)

Language Features:
 * Introduce global ``block.basefee`` for retrieving the base fee of the current block.
 * Yul: Introduce builtin ``basefee()`` for retrieving the base fee of the current block.


Compiler Features:
 * AssemblyStack: Also run opcode-based optimizer when compiling Yul code.
 * Commandline Interface: option ``--pretty-json`` works also with ``--standard--json``.
 * EVM: Set the default EVM version to "London".
 * SMTChecker: Do not check underflow and overflow by default.
 * SMTChecker: Unproved targets are hidden by default, and the SMTChecker only states how many unproved targets there are. They can be listed using the command line option ``--model-checker-show-unproved`` or the JSON option ``settings.modelChecker.showUnproved``.
 * SMTChecker: new setting to enable/disable encoding of division and modulo with slack variables. The command line option is ``--model-checker-div-mod-slacks`` and the JSON option is ``settings.modelChecker.divModWithSlacks``.
 * Yul EVM Code Transform: Also pop unused argument slots for functions without return variables (under the same restrictions as for functions with return variables).
 * Yul EVM Code Transform: Do not reuse stack slots that immediately become unreachable.
 * Yul Optimizer: Move function arguments and return variables to memory with the experimental Stack Limit Evader (which is not enabled by default).


Bugfixes:
 * Code Generator: Fix crash when passing an empty string literal to ``bytes.concat()``.
 * Code Generator: Fix internal compiler error when calling functions bound to calldata structs and arrays.
 * Code Generator: Fix internal compiler error when passing a 32-byte hex literal or a zero literal to ``bytes.concat()`` by disallowing such literals.
 * Commandline Interface: Apply ``--optimizer-runs`` option in assembly / yul mode.
 * Commandline Interface: Fix crash when a directory path is passed to ``--standard-json``.
 * Commandline Interface: Read JSON from standard input when ``--standard-json`` gets ``-`` as a file name.
 * Standard JSON: Include source location for errors in files with empty name.
 * Type Checker: Fix internal error and prevent static calls to unimplemented modifiers.
 * Yul Code Generator: Fix internal compiler error when using a long literal with bitwise negation.
 * Yul Code Generator: Fix source location references for calls to builtin functions.
 * Yul Parser: Fix source location references for ``if`` statements.


### 0.8.6 (2021-06-22)

Language Features:
 * Yul: Special meaning of ``".metadata"`` data object in Yul object.


Bugfixes:
 * Control Flow Graph: Fix incorrectly reported unreachable code.
 * Solc-Js: When running ``solcjs`` without the ``--optimize`` flag, use ``settings.optimizer.enabled=false`` in Standard JSON instead of omitting the key.
 * Standard JSON: Omitting ``settings.optimizer.enabled`` was not equivalent to setting it to ``false``. It meant disabling also the peephole optimizer and jumpdest remover which by default still run with ``enabled=false``.


### 0.8.5 (2021-06-10)

Language Features:
 * Allowing conversion from ``bytes`` and ``bytes`` slices to ``bytes1``/.../``bytes32``.
 * Yul: Add ``verbatim`` builtin function to inject arbitrary bytecode.


Compiler Features:
 * Code Generator: Insert helper functions for panic codes instead of inlining unconditionally. This can reduce costs if many panics (checks) are inserted, but can increase costs where few panics are used.
 * EVM: Set the default EVM version to "Berlin".
 * SMTChecker: Function definitions can be annotated with the custom Natspec tag ``custom:smtchecker abstract-function-nondet`` to be abstracted by a nondeterministic value when called.
 * Standard JSON / combined JSON: New artifact "functionDebugData" that contains bytecode offsets of entry points of functions and potentially more information in the future.
 * Yul Optimizer: Evaluate ``keccak256(a, c)``, when the value at memory location ``a`` is known at compile time and ``c`` is a constant ``<= 32``.


Bugfixes:
 * AST: Do not output value of Yul literal if it is not a valid UTF-8 string.
 * Code Generator: Fix internal error when function arrays are assigned to storage variables and the function types can be implicitly converted but are not identical.
 * Code Generator: Fix internal error when super would have to skip an unimplemented function in the virtual resolution order.
 * Control Flow Graph: Assume unimplemented modifiers use a placeholder.
 * Control Flow Graph: Take internal calls to functions that always revert into account for reporting unused or unassigned variables.
 * Function Call Graph: Fix internal error connected with circular constant references.
 * Name Resolver: Do not issue shadowing warning if the shadowing name is not directly accessible.
 * Natspec: Allow multiple ``@return`` tags on public state variable documentation.
 * SMTChecker: Fix internal error on conversion from ``bytes`` to ``fixed bytes``.
 * SMTChecker: Fix internal error on external calls from the constructor.
 * SMTChecker: Fix internal error on struct constructor with fixed bytes member initialized with string literal.
 * Source Locations: Properly set source location of scoped blocks.
 * Standard JSON: Properly allow the ``inliner`` setting under ``settings.optimizer.details``.
 * Type Checker: Fix internal compiler error related to having mapping types in constructor parameter for abstract contracts.
 * Type Checker: Fix internal compiler error when attempting to use an invalid external function type on pre-byzantium EVMs.
 * Type Checker: Fix internal compiler error when overriding receive ether function with one having different parameters during inheritance.
 * Type Checker: Make errors about (nested) mapping type in event or error parameter into fatal type errors.
 * Type Checker: Fix internal compiler error when overriding an implemented modifier with an unimplemented one.


AST Changes:
 * Add member `hexValue` for Yul string and hex literals.



### 0.8.4 (2021-04-21)

Important Bugfixes:
 * ABI Decoder V2: For two-dimensional arrays and specially crafted data in memory, the result of ``abi.decode`` can depend on data elsewhere in memory. Calldata decoding is not affected.


Language Features:
 * Assembly / Yul: Allow hex string literals.
 * Possibility to use ``bytes.concat`` with variable number of ``bytes`` and ``bytesNN`` arguments which behaves as a restricted version of `abi.encodePacked` with a more descriptive name.
 * Support custom errors via the ``error`` keyword and introduce the ``revert`` statement.


Compiler Features:
 * Analysis: Properly detect circular references to the bytecode of other contracts across all function calls.
 * Commandline Interface: Model checker option ``--model-checker-targets`` also accepts ``outOfBounds``.
 * Commandline Interface: New model checker option ``--model-checker-contracts`` allows users to select which contracts should be analyzed as the most derived.
 * Low-Level Inliner: Inline ordinary jumps to small blocks and jumps to small blocks that terminate.
 * NatSpec: Allow ``@notice`` tag on non-public state variables and local variable declarations. The documentation will only be part of the AST, under the field ``documentation``.
 * SMTChecker: Deprecate ``pragma experimental SMTChecker;`` and set default model checker engine to ``none``.
 * SMTChecker: Report local variables in CHC counterexamples.
 * SMTChecker: Report out of bounds index access for arrays and fixed bytes.
 * SMTChecker: Support file level functions and constants.
 * Standard JSON: Model checker option ``settings.modelChecker.targets`` also accepts ``outOfBounds``.
 * Standard JSON: Model checker option ``settings.modelChecker.targets`` takes an array of string targets instead of string of comma separated targets.
 * Standard JSON: New model checker option ``settings.modelChecker.contracts`` allows users to select which contracts should be analyzed as the most derived.
 * Yul EVM Code Transform: Stack Optimization: Reuse slots of unused function arguments and defer allocating stack slots for return variables until after expression statements and assignments that do not reference them.
 * Yul Optimizer: Added a new step FunctionSpecializer, that specializes a function with its literal arguments.


Bugfixes:
 * Antlr Grammar: Fix parsing of import paths involving properly distinguishing between empty and non-empty string literals in general.
 * AST Output: Fix ``kind`` field of ``ModifierInvocation`` for base constructor calls.
 * Commandline interface: Fix internal error when printing AST and using ``--base-path`` or ``file://`` prefix in imports.
 * Commandline interface: Fix standard input bypassing allowed path checks.
 * Natspec: Fix internal error related to the `@returns` documentation for a public state variable overriding a function.
 * SMTChecker: Fix false positive and false negative on ``push`` as LHS of a compound assignment.
 * SMTChecker: Fix false positive in contracts that cannot be deployed.
 * SMTChecker: Fix internal error on public getter returning dynamic data on older EVM versions where these are not available.
 * SMTChecker: Fix internal error on try-catch with function call in catch block.
 * Type Checker: Fix missing error when events are used without an emit statement.


AST Changes:
 * New property for ``ContractDefinition`` nodes: ``usedErrors`` lists AST IDs of all errors used by the contract (even if defined outside).



### 0.8.3 (2021-03-23)

Important Bugfixes:
 * Optimizer: Fix bug on incorrect caching of Keccak-256 hashes.

Compiler Features:
 * Command Line Interface: Drop experimental support for ``--machine evm15``.
 * Optimizer: Try to move ``and`` with constant inside ``or`` to improve storage writes of small types.
 * Optimizer: Replace multiplications and divisions with powers of two by shifts.

Bugfixes:
 * AST Import: For constructors, a public visibility is ignored during importing.
 * Error Reporter: Fix handling of carriage return.
 * SMTChecker: Fix internal error in BMC on resolving virtual functions inside branches.
 * SMTChecker: Fix internal error on ``array.pop`` nested inside 1-tuple.
 * SMTChecker: Fix internal error on ``FixedBytes`` constant initialized with string literal.
 * SMTChecker: Fix internal error on array slices.
 * SMTChecker: Fix internal error on calling public getter on a state variable of type array (possibly nested) of structs.
 * SMTChecker: Fix internal error on pushing to ``string`` casted to ``bytes``.
 * SMTChecker: Fix bug in virtual functions called by constructors.

AST Changes:
 * ModifierInvocation: Add ``kind`` field which can be ``modifierInvocation`` or ``baseConstructorSpecifier``.


### 0.8.2 (2021-03-02)

Compiler Features:
 * AST: Export NatSpec comments above each statement as their documentation.
 * Inline Assembly: Do not warn anymore about variables or functions being shadowed by EVM opcodes.
 * NatSpec: Provide source locations for parsing errors.
 * Optimizer: Simple inlining when jumping to small blocks that jump again after a few side-effect free opcodes.
 * NatSpec: Allow and export all tags that start with ``@custom:``.


Bugfixes:
 * AST: Added ``referencedDeclaration`` for enum members.
 * Code Generator: Fix internal error when functions are passed as parameters of other callables, when the function types can be implicitly converted, but not identical.
 * Parser: Properly parse ``.address`` in some situations.
 * SMTChecker: Fix missing type constraints on block and transaction variables in the deployment phase.
 * Type Checker: Fix internal error when override specifier is not a contract.
 * Type Checker: Make function-hash collision errors into fatal type errors.


AST Changes:
 * Adds ``nameLocation`` to declarations to represent the exact location of the symbolic name.
 * Removed the redundant function type "bytearraypush" - replaced by "arraypush".
 * Support field ``documentation`` to hold NatSpec comments above each statement.


### 0.8.1 (2021-01-27)

Language Features:
 * Possibility to use ``catch Panic(uint code)`` to catch a panic failure from an external call.

Compiler Features:
 * Code Generator: Reduce the cost of ``<address>.code.length`` by using ``extcodesize`` directly.
 * Command Line Interface: Allow ``=`` as separator between library name and address in ``--libraries`` commandline option.
 * Command Line Interface: New option ``--model-checker-targets`` allows specifying which targets should be checked. The valid options are ``all``, ``constantCondition``, ``underflow``, ``overflow``, ``divByZero``, ``balance``, ``assert``, ``popEmptyArray``, where the default is ``all``. Multiple targets can be chosen at the same time, separated by a comma without spaces: ``underflow,overflow,assert``.
 * Command Line Interface: Only accept library addresses with a prefix of ``0x`` in ``--libraries`` commandline option.
 * Optimizer: Add rule to replace ``iszero(sub(x,y))`` by ``eq(x,y)``.
 * Parser: Report meaningful error if parsing a version pragma failed.
 * SMTChecker: Output internal and trusted external function calls in a counterexample's transaction trace.
 * SMTChecker: Show ``msg.value`` in counterexample transaction traces when greater than 0.
 * SMTChecker: Show contract name in counterexample function call.
 * SMTChecker: Support ABI functions as uninterpreted functions.
 * SMTChecker: Support try/catch statements.
 * SMTChecker: Synthesize untrusted functions called externally.
 * SMTChecker: Use checked arithmetic by default and support ``unchecked`` blocks.
 * Standard JSON: New option ``modelCheckerSettings.targets`` allows specifying which targets should be checked. The valid options are ``all``, ``constantCondition``, ``underflow``, ``overflow``, ``divByZero``, ``balance``, ``assert``, ``popEmptyArray``, where the default is ``all``. Multiple targets can be chosen at the same time, separated by a comma without spaces: ``underflow,overflow,assert``.

Bugfixes:
 * Code Generator: Fix length check when decoding malformed error data in catch clause.
 * Control Flow Graph: Fix missing error caused by read from/write to uninitialized variables.
 * SMTChecker: Fix false negatives in overriding modifiers and functions.
 * SMTChecker: Fix false negatives in the presence of inline assembly.
 * SMTChecker: Fix false negatives when analyzing external function calls.
 * SMTChecker: Fix internal error on ``block.chainid``.
 * SMTChecker: Fix internal error on pushing string literal to ``bytes`` array.
 * SMTChecker: Fix missing type constraints for block variables.
 * Type Checker: Fix infinite loop when accessing circular constants from inline assembly.
 * Type Checker: Fix internal error caused by constant structs containing mappings.
 * Type System: Disallow implicit conversion from ``uintN`` to ``intM`` when ``M > N``, and by extension, explicit conversion between the same types is also disallowed.

Build System:
 * Update the soljson.js build to emscripten 2.0.12 and boost 1.75.0.


### 0.8.0 (2020-12-16)

Breaking Changes:
 * Code Generator: All arithmetic is checked by default. These checks can be disabled using ``unchecked { ... }``.
 * Code Generator: Cause a panic if a byte array in storage is accessed whose length is encoded incorrectly.
 * Code Generator: Use ``revert`` with error signature ``Panic(uint256)`` and error codes instead of invalid opcode on failing assertions.
 * Command Line Interface: JSON fields `abi`, `devdoc`, `userdoc` and `storage-layout` are now sub-objects rather than strings.
 * Command Line Interface: Remove the ``--old-reporter`` option.
 * Command Line Interface: Remove the legacy ``--ast-json`` option. Only the ``--ast-compact-json`` option is supported now.
 * General: Enable ABI coder v2 by default.
 * General: Remove global functions ``log0``, ``log1``, ``log2``, ``log3`` and ``log4``.
 * Parser: Exponentiation is right associative. ``a**b**c`` is parsed as ``a**(b**c)``.
 * Scanner: Remove support for the ``\b``, ``\f``, and ``\v`` escape sequences.
 * Standard JSON: Remove the ``legacyAST`` option.
 * Type Checker: Function call options can only be given once.
 * Type System: Declarations with the name ``this``, ``super`` and ``_`` are disallowed, with the exception of public functions and events.
 * Type System: Disallow ``msg.data`` in ``receive()`` function.
 * Type System: Disallow ``type(super)``.
 * Type System: Disallow enums with more than 256 members.
 * Type System: Disallow explicit conversions from negative literals and literals larger than ``type(uint160).max`` to ``address`` type.
 * Type System: Disallow the ``byte`` type. It was an alias to ``bytes1``.
 * Type System: Explicit conversion to ``address`` type always returns a non-payable ``address`` type. In particular, ``address(u)``, ``address(b)``, ``address(c)`` and ``address(this)`` have the type ``address`` instead of ``address payable`` (Here ``u``, ``b``, and ``c`` are arbitrary variables of type ``uint160``, ``bytes20`` and contract type respectively.)
 * Type System: Explicit conversions between two types are disallowed if it changes more than one of sign, width or kind at the same time.
 * Type System: Explicit conversions from literals to enums are only allowed if the value fits in the enum.
 * Type System: Explicit conversions from literals to integer type is as strict as implicit conversions.
 * Type System: Introduce ``address(...).code`` to retrieve the code as ``bytes memory``. The size can be obtained via ``address(...).code.length``, but it will currently always include copying the code.
 * Type System: Introduce ``block.chainid`` for retrieving the current chain id.
 * Type System: Support ``address(...).codehash`` to retrieve the codehash of an account.
 * Type System: The global variables ``tx.origin`` and ``msg.sender`` have type ``address`` instead of ``address payable``.
 * Type System: Unary negation can only be used on signed integers, not on unsigned integers.
 * View Pure Checker: Mark ``chainid`` as view.
 * Yul: Disallow the use of reserved identifiers, such as EVM instructions, even if they are not available in the given dialect / EVM version.
 * Yul: The ``assignimmutable`` builtin in the "EVM with objects" dialect takes the base offset of the code to modify as an additional argument.

Language Features:
 * Super constructors can now be called using the member notation e.g. ``M.C(123)``.

Bugfixes:
 * Type Checker: Perform proper truncating integer arithmetic when using constants in array length expressions.

AST Changes:
 * New AST Node ``IdentifierPath`` replacing in many places the ``UserDefinedTypeName``.
 * New AST Node ``UncheckedBlock`` used for ``unchecked { ... }``.

### 0.7.6 (2020-12-16)

Language Features:
 * Code generator: Support conversion from calldata slices to memory and storage arrays.
 * Code generator: Support copying dynamically encoded structs from calldata to memory.
 * Code generator: Support copying of nested arrays from calldata to memory.
 * Scanner: Generate a parser error when comments or unicode strings contain an unbalanced or underflowing set of unicode direction override markers (LRO, RLO, LRE, RLE, PDF).
 * The fallback function can now also have a single ``calldata`` argument (equaling ``msg.data``) and return ``bytes memory`` (which will not be ABI-encoded but returned as-is).
 * Wasm backend: Add ``i32.select`` and ``i64.select`` instructions.

Compiler Features:
 * Build System: Optionally support dynamic loading of Z3 and use that mechanism for Linux release builds.
 * Code Generator: Avoid memory allocation for default value if it is not used.
 * SMTChecker: Apply constant evaluation on binary arithmetic expressions.
 * SMTChecker: Create underflow and overflow verification targets for increment/decrement in the CHC engine.
 * SMTChecker: Report struct values in counterexamples from CHC engine.
 * SMTChecker: Support early returns in the CHC engine.
 * SMTChecker: Support getters.
 * SMTChecker: Support named arguments in function calls.
 * SMTChecker: Support struct constructor.
 * Standard-Json: Move the recently introduced ``modelCheckerSettings`` key to ``settings.modelChecker``.
 * Standard-Json: Properly filter the requested output artifacts.

Bugfixes:
 * Code generator: Do not pad empty string literals with a single 32-byte zero field in the ABI coder v1.
 * NatSpec: Fix segfault when inheriting return parameter documentation for modifiers with no parameters.
 * SMTChecker: Fix cast string literals to byte arrays.
 * SMTChecker: Fix internal compiler error when doing bitwise compound assignment with string literals.
 * SMTChecker: Fix internal error when trying to generate counterexamples with old z3.
 * SMTChecker: Fix segmentation fault that could occur on certain SMT-enabled sources when no SMT solver was available.
 * SMTChecker: Fix internal error when ``bytes.push()`` is used as the LHS of an assignment.
 * Type Checker: ``super`` is not available in libraries.
 * Type Checker: Disallow leading zeroes in sized-types (e.g. ``bytes000032``), but allow them to be treated as identifiers.
 * Yul Optimizer: Fix a bug in NameSimplifier where a new name created by NameSimplifier could also be created by NameDispenser.
 * Yul Optimizer: Removed NameSimplifier from optimization steps available to users.

### 0.7.5 (2020-11-18)

Language Features:
 * Ability to select the abi coder using ``pragma abicoder v1`` and ``pragma abicoder v2``.
 * Inline Assembly: Use ``.offset`` and ``.length`` for calldata variables of dynamic array type to access their calldata offset and length (number of elements). Both of them can also be assigned to.
 * Immutable variables with literal number values are considered pure.

Compiler Features:
 * Assembler: Perform linking in assembly mode when library addresses are provided.
 * Command Line Interface: New option ``--experimental-via-ir`` allows switching compilation process to go through the Yul intermediate representation. This is highly experimental and is used for development purposes.
 * Command Line Interface: New option ``--model-checker-timeout`` sets a timeout in milliseconds for each individual query performed by the SMTChecker.
 * Command Line Interface: Report error if file could not be read in ``--standard-json`` mode.
 * Command Line interface: Report proper error for each output file which could not be written. Previously an exception was thrown, and execution aborted, on the first error.
 * SMTChecker: Add division by zero checks in the CHC engine.
 * SMTChecker: More precise analysis of external calls using ``this``.
 * SMTChecker: Support ``selector`` for expressions with value known at compile-time.
 * Standard JSON: New option ``modelCheckerSettings.timeout`` sets a timeout in milliseconds for each individual query performed by the SMTChecker.
 * Standard JSON: New option ``settings.viaIR`` allows the same switch as ``--experimental-via-ir`` on the commandline.


Bugfixes:
 * Code generator: Fix missing creation dependency tracking for abstract contracts.
 * Command Line Interface: Fix write error when the directory passed to ``--output-dir`` ends with a slash.
 * Command Line Interface: Reject duplicate libraries in ``--libraries`` option instead of arbitrarily choosing one.
 * NatSpec: Fix internal error when inheriting return parameter documentation but the parameter names differ between base and inherited.
 * SMTChecker: Fix CHC false positives when branches are used inside modifiers.
 * SMTChecker: Fix false negative in modifier applied multiple times.
 * SMTChecker: Fix incorrect counterexamples reported by the CHC engine.
 * SMTChecker: Fix internal error in the BMC engine when inherited contract from a different source unit has private state variables.
 * SMTChecker: Fix internal error on conversion from string literal to byte.
 * SMTChecker: Fix internal error when ``array.push()`` is used as the LHS of an assignment.
 * SMTChecker: Fix internal error when assigning state variable via contract's name.
 * SMTChecker: Fix internal error when using tuples of rational literals inside the conditional operator.
 * SMTChecker: Fix lack of reporting potential violations when using only the CHC engine.
 * Standard JSON: Fix library addresses specified in ``libraries`` being used for linking even if the file names do not match.

AST Changes:
 * New member ``suffix`` for inline assembly identifiers. Currently supported values are ``"slot"``, ``"offset"`` and ``"length"`` to access the components of a Solidity variable.


### 0.7.4 (2020-10-19)

Important Bugfixes:
 * Code Generator: Fix data corruption bug when copying empty byte arrays from memory or calldata to storage.


Language Features:
 * Constants can be defined at file level.


Compiler Features:
 * Command Line Interface: New option ``--model-checker-engine`` allows to choose a specific SMTChecker engine. Options are ``all`` (default), ``bmc``, ``chc`` and ``none``.
 * Control Flow Graph: Print warning for non-empty functions with unnamed return parameters that are not assigned a value in all code paths.
 * SMTChecker: Support ``keccak256``, ``sha256``, ``ripemd160`` and ``ecrecover`` in the CHC engine.
 * SMTChecker: Support inline arrays.
 * SMTChecker: Support variables ``block``, ``msg`` and ``tx`` in the CHC engine.
 * Standard JSON: New option ``modelCheckerSettings.engine`` allows to choose a specific SMTChecker engine. Options are ``all`` (default), ``bmc``, ``chc`` and ``none``.


Bugfixes:
 * Code generator: Fix ``ABIEncoderV2`` pragma from the current module affecting inherited functions and applied modifiers.
 * Code generator: Fix internal compiler error when referencing members via module name but not using the reference.
 * Code generator: Fix internal error on returning structs containing mappings from library function.
 * Code generator: Use revert instead of invalid opcode for out-of-bounds array index access in getter.
 * Contract Level Checker: Add missing check against inheriting functions with ABIEncoderV2 return types in ABIEncoderV1 contracts.
 * Name Resolver: Fix shadowing/same-name warnings for later declarations.
 * Type Checker: Allow arrays of contract types as type expressions and as arguments for ``abi.decode``.
 * Type Checker: Disallow invalid use of library names as type name.
 * Type Checker: Fix internal compiler error caused by storage parameters with nested mappings in libraries.


### 0.7.3 (2020-10-07)

Important Bugfixes:
 * Code Generator: Properly cleanup after copying dynamic-array to storage for packed types.

Compiler Features:
 * Code generator: Implemented events with function type as one of its indexed parameters.
 * General: Option to stop compilation after parsing stage. Can be used with ``solc --stop-after parsing``
 * Optimizer: Optimize ``exp`` when base is ``-1``.
 * SMTChecker: Support ``addmod`` and ``mulmod``.
 * SMTChecker: Support array slices.
 * SMTChecker: Support type conversions.


Bugfixes:
 * Fixed internal compiler errors for certain contracts involving the ``new`` expression.
 * JSON AST: Fix internal error when using ``--ast-json`` on a function with memory arguments in ABIEncoderV2 contracts.
 * Type Checker: Add missing checks for calls using types incompatible with ABIEncoderV1 in modules where ABIEncoderV2 is not enabled.
 * Type Checker: Fix internal compiler error when calling `.push(<arg>)` for a storage array with a nested mapping.


### 0.7.2 (2020-09-28)

Important Bugfixes:
 * Type Checker: Disallow two or more free functions with identical name (potentially imported and aliased) and parameter types.

Compiler Features:
 * Export compiler-generated utility sources via standard-json or combined-json.
 * Optimizer: Optimize ``exp`` when base is 0, 1 or 2.
 * SMTChecker: Keep knowledge about string literals, even through assignment, and thus support the ``.length`` property properly.
 * SMTChecker: Support ``address`` type conversion with literals, e.g. ``address(0)``.
 * SMTChecker: Support ``revert()``.
 * SMTChecker: Support ``type(T).min``, ``type(T).max``, and ``type(I).interfaceId``.
 * SMTChecker: Support compound and, or, and xor operators.
 * SMTChecker: Support events and low-level logs.
 * SMTChecker: Support fixed bytes index access.
 * SMTChecker: Support memory allocation, e.g. ``new bytes(123)``.
 * SMTChecker: Support shifts.
 * SMTChecker: Support structs.
 * Type Checker: Explain why oversized hex string literals can not be explicitly converted to a shorter ``bytesNN`` type.
 * Type Checker: More detailed error messages why implicit conversions fail.
 * Type Checker: Report position of first invalid UTF-8 sequence in ``unicode""`` literals.
 * Yul IR Generator: Report source locations related to unimplemented features.
 * Yul Optimizer: Inline into functions further down in the call graph first.
 * Yul Optimizer: Prune unused parameters in functions.
 * Yul Optimizer: Try to simplify function names.


Bugfixes:
 * Code generator: Fix internal error on stripping dynamic types from return parameters on EVM versions without ``RETURNDATACOPY``.
 * Type Checker: Add missing check against nested dynamic arrays in ABI encoding functions when ABIEncoderV2 is disabled.
 * Type Checker: Correct the error message for invalid named parameter in a call to refer to the right argument.
 * Type Checker: Disallow ``virtual`` for modifiers in libraries.
 * Name Resolver: Correct the warning for homonymous, but not shadowing declarations.
 * Type system: Fix internal error on implicit conversion of contract instance to the type of its ``super``.
 * Type system: Fix internal error on implicit conversion of string literal to a calldata string.
 * Type system: Fix named parameters in overloaded function and event calls being matched incorrectly if the order differs from the declaration.
 * ViewPureChecker: Prevent visibility check on constructors.


### 0.7.1 (2020-09-02)

Language Features:
 * Allow function definitions outside of contracts, behaving much like internal library functions.
 * Code generator: Implementing copying structs from calldata to storage.

Compiler Features:
 * SMTChecker: Add underflow and overflow as verification conditions in the CHC engine.
 * SMTChecker: Support bitwise or, xor and not operators.
 * SMTChecker: Support conditional operator.
 * Standard JSON Interface: Do not run EVM bytecode code generation, if only Yul IR or EWasm output is requested.
 * Yul Optimizer: LoopInvariantCodeMotion can move reading operations outside for-loops as long as the affected area is not modified inside the loop.
 * Yul: Report error when using non-string literals for ``datasize()``, ``dataoffset()``, ``linkersymbol()``, ``loadimmutable()``, ``setimmutable()``.

Bugfixes:
 * AST: Remove ``null`` member values also when the compiler is used in standard-json-mode.
 * General: Allow `type(Contract).name` for abstract contracts and interfaces.
 * Immutables: Disallow assigning immutables more than once during their declaration.
 * Immutables: Properly treat complex assignment and increment/decrement as both reading and writing and thus disallow it everywhere for immutable variables.
 * Optimizer: Keep side-effects of ``x`` in ``byte(a, shr(b, x))`` even if the constants ``a`` and ``b`` would make the expression zero unconditionally. This optimizer rule is very hard if not impossible to trigger in a way that it can result in invalid code, though.
 * References Resolver: Fix internal bug when using constructor for library.
 * Scanner: Fix bug where whitespace would be allowed within the ``->`` token (e.g. ``function f() -   > x {}`` becomes invalid in inline assembly and Yul).
 * SMTChecker: Fix internal error in BMC function inlining.
 * SMTChecker: Fix internal error on array implicit conversion.
 * SMTChecker: Fix internal error on fixed bytes index access.
 * SMTChecker: Fix internal error on lvalue unary operators with tuples.
 * SMTChecker: Fix internal error on tuple assignment.
 * SMTChecker: Fix internal error on tuples of one element that have tuple type.
 * SMTChecker: Fix internal error when using imported code.
 * SMTChecker: Fix soundness of array ``pop``.
 * Type Checker: Disallow ``using for`` directive inside interfaces.
 * Type Checker: Disallow signed literals as exponent in exponentiation operator.
 * Type Checker: Disallow structs containing nested mapping in memory as parameters for library functions.
 * Yul Optimizer: Ensure that Yul keywords are not mistakenly used by the NameDispenser and VarNameCleaners. The bug would manifest as uncompilable code.
 * Yul Optimizer: Make function inlining order more resilient to whether or not unrelated source files are present.


### 0.7.0 (2020-07-28)

Breaking changes:
 * Inline Assembly: Disallow ``.`` in user-defined function and variable names.
 * Inline Assembly: Slot and offset of storage pointer variable ``x`` are accessed via ``x.slot`` and ``x.offset`` instead of ``x_slot`` and ``x_offset``.
 * JSON AST: Mark hex string literals with ``kind: "hexString"``.
 * JSON AST: Remove members with ``null`` value from JSON output.
 * Parser: Disallow ``gwei`` as identifier.
 * Parser: Disallow dot syntax for ``value`` and ``gas``.
 * Parser: Disallow non-printable characters in string literals.
 * Parser: Introduce Unicode string literals: ``unicode"😃"``.
 * Parser: NatSpec comments on variables are only allowed for public state variables.
 * Parser: Remove the ``finney`` and ``szabo`` denominations.
 * Parser: Remove the identifier ``now`` (replaced by ``block.timestamp``).
 * Reference Resolver: ``using A for B`` only affects the contract it is mentioned in and not all derived contracts
 * Type Checker: Disallow ``virtual`` for library functions.
 * Type Checker: Disallow assignments to state variables that contain nested mappings.
 * Type checker: Disallow events with same name and parameter types in inheritance hierarchy.
 * Type Checker: Disallow shifts by signed types.
 * Type Checker: Disallow structs and arrays in memory or calldata if they contain nested mappings.
 * Type Checker: Exponentiation and shifts of literals by non-literals will always use ``uint256`` or ``int256`` as a type.
 * Yul: Disallow consecutive and trailing dots in identifiers. Leading dots were already disallowed.
 * Yul: Disallow EVM instruction `pc()`.


Language Features:
 * Inheritance: Allow overrides to have stricter state mutability: ``view`` can override ``nonpayable`` and ``pure`` can override ``view``.
 * Parser: Deprecate visibility for constructors.
 * State mutability: Do not issue recommendation for stricter mutability for virtual functions but do issue it for functions that override.


Compiler Features:
 * SMTChecker: Report multi-transaction counterexamples including the function calls that initiate the transactions. This does not include concrete values for reference types and reentrant calls.
 * Variable declarations using the ``var`` keyword are not recognized anymore.


Bugfixes:
 * Immutables: Fix internal compiler error when immutables are not assigned.
 * Inheritance: Disallow public state variables overwriting ``pure`` functions.
 * NatSpec: Constructors and functions have consistent userdoc output.
 * SMTChecker: Fix internal error when assigning to a 1-tuple.
 * SMTChecker: Fix internal error when tuples have extra effectless parenthesis.
 * State Mutability: Constant public state variables are considered ``pure`` functions.
 * Type Checker: Fixing deduction issues on function types when function call has named arguments.


### 0.6.12 (2020-07-22)

Language Features:
 * NatSpec: Implement tag ``@inheritdoc`` to copy documentation from a specific base contract.
 * Wasm backend: Add ``i32.ctz``, ``i64.ctz``, ``i32.popcnt``, and ``i64.popcnt``.


Compiler Features:
 * Code Generator: Avoid double cleanup when copying to memory.
 * Code Generator: Evaluate ``keccak256`` of string literals at compile-time.
 * Optimizer: Add rule to remove shifts inside the byte opcode.
 * Peephole Optimizer: Add rule to remove swap after dup.
 * Peephole Optimizer: Remove unnecessary masking of tags.
 * Yul EVM Code Transform: Free stack slots directly after visiting the right-hand-side of variable declarations instead of at the end of the statement only.


Bugfixes:
 * SMTChecker: Fix error in events with indices of type static array.
 * SMTChecker: Fix internal error in sequential storage array pushes (``push().push()``).
 * SMTChecker: Fix internal error when using bitwise operators on fixed bytes type.
 * SMTChecker: Fix internal error when using compound bitwise operator assignments on array indices inside branches.
 * Type Checker: Fix internal compiler error related to oversized types.
 * Type Checker: Fix overload resolution in combination with ``{value: ...}``.


Build System:
 * Update internal dependency of jsoncpp to 1.9.3.


### 0.6.11 (2020-07-07)


Language Features:
 * General: Add unit denomination ``gwei``
 * Yul: Support ``linkersymbol`` builtin in standalone assembly mode to refer to library addresses.
 * Yul: Support using string literals exceeding 32 bytes as literal arguments for builtins.


Compiler Features:
 * NatSpec: Add fields ``kind`` and ``version`` to the JSON output.
 * NatSpec: Inherit tags from unique base functions if derived function does not provide any.
 * Commandline Interface: Prevent some incompatible commandline options from being used together.
 * NatSpec: Support NatSpec comments on events.
 * Yul Optimizer: Store knowledge about storage / memory after ``a := sload(x)`` / ``a := mload(x)``.
 * SMTChecker: Support external calls to unknown code.
 * Source Maps: Also tag jumps into and out of Yul functions as jumps into and out of functions.


Bugfixes:
 * NatSpec: Do not consider ``////`` and ``/***`` as NatSpec comments.
 * Type Checker: Disallow constructor parameters with ``calldata`` data location.
 * Type Checker: Do not disallow assigning to calldata variables.
 * Type Checker: Fix internal error related to ``using for`` applied to non-libraries.
 * Wasm backend: Fix code generation for for-loops with pre statements.
 * Wasm backend: Properly support both ``i32.drop`` and ``i64.drop``, and remove ``drop``.
 * Yul: Disallow the same variable to occur multiple times on the left-hand side of an assignment.
 * Yul: Fix source location of variable multi-assignment.


### 0.6.10 (2020-06-11)

Important Bugfixes:
 * Fixed a bug related to internal library functions with ``calldata`` parameters called via ``using for``.


Compiler Features:
 * Commandline Interface: Re-group help screen.
 * Output compilation error codes in standard-json and when using ``--error-codes``.
 * Yul: Raise warning for switch statements that only have a default and no other cases.


Bugfixes:
 * SMTChecker: Fix internal error when encoding tuples of tuples.
 * SMTChecker: Fix aliasing soundness after pushing to an array pointer.
 * Type system: Fix internal compiler error on calling externally a function that returns variables with calldata location.
 * Type system: Fix bug where a bound function was not found if ``using for`` is applied to explicit reference types.


### 0.6.9 (2020-06-04)

Language Features:
 * Permit calldata location for all variables.
 * NatSpec: Support NatSpec comments on state variables.
 * Yul: EVM instruction `pc()` is marked deprecated and will be removed in the next breaking release.


Compiler Features:
 * Build system: Update the soljson.js build to emscripten 1.39.15 and boost 1.73.0 and include Z3 for integrated SMTChecker support without the callback mechanism.
 * Build system: Switch the emscripten build from the fastcomp backend to the upstream backend.
 * Code Generator: Do not introduce new internal source references for small compiler routines.
 * Commandline Interface: Adds new option ``--base-path PATH`` to use the given path as the root of the source tree (defaults to the root of the filesystem).
 * SMTChecker: Support array ``length``.
 * SMTChecker: Support array ``push`` and ``pop``.
 * SMTChecker: General support to BitVectors and the bitwise ``and`` operator.


Bugfixes:
 * Code Generator: Trigger proper unimplemented errors on certain array copy operations.
 * Commandline Interface: Fix internal error when using ``--assemble`` or ``--yul`` options with ``--machine ewasm`` but without specifying ``--yul-dialect``.
 * NatSpec: DocString block is terminated when encountering an empty line.
 * Optimizer: Fixed a bug in BlockDeDuplicator.
 * Scanner: Fix bug when two empty NatSpec comments lead to scanning past EOL.
 * SMTChecker: Fix internal error on try/catch clauses with parameters.
 * SMTChecker: Fix internal error when applying arithmetic operators to fixed point variables.
 * SMTChecker: Fix internal error when assigning to index access inside branches.
 * SMTChecker: Fix internal error when short circuiting Boolean expressions with function calls in state variable initialization.
 * Type Checker: Disallow assignments to storage variables of type ``mapping``.
 * Type Checker: Disallow inline arrays of non-nameable types.
 * Type Checker: Disallow usage of override with non-public state variables.
 * Type Checker: Fix internal compiler error when accessing members of array slices.
 * Type Checker: Fix internal compiler error when forward referencing non-literal constants from inline assembly.
 * Type Checker: Fix internal compiler error when trying to decode too large static arrays.
 * Type Checker: Fix wrong compiler error when referencing an overridden function without calling it.


### 0.6.8 (2020-05-14)

Important Bugfixes:
 * Add missing callvalue check to the creation code of a contract that does not define a constructor but has a base that does define a constructor.
 * Disallow array slices of arrays with dynamically encoded base types.
 * String literals containing backslash characters can no longer cause incorrect code to be generated when passed directly to function calls or encoding functions when ABIEncoderV2 is active.


Language Features:
 * Implemented ``type(T).min`` and ``type(T).max`` for every integer type ``T`` that returns the smallest and largest value representable by the type.


Compiler Features:
 * Commandline Interface: Don't ignore `--yul-optimizations` in assembly mode.
 * Allow using abi encoding functions for calldata array slices without explicit casts.
 * Wasm binary output: Implement ``br`` and ``br_if``.


Bugfixes:
 * ABI: Skip ``private`` or ``internal`` constructors.
 * Fixed an "Assembly Exception in Bytecode" error where requested functions were generated twice.
 * Natspec: Fixed a bug that ignored ``@return`` tag when no other developer-documentation tags were present.
 * Type Checker: Checks if a literal exponent in the ``**`` operation is too large or fractional.
 * Type Checker: Disallow accessing ``runtimeCode`` for contract types that contain immutable state variables.
 * Yul Assembler: Fix source location of variable declarations without value.


### 0.6.7 (2020-05-04)

Language Features:
 * Add support for EIP 165 interface identifiers with `type(I).interfaceId`.
 * Allow virtual modifiers inside abstract contracts to have empty body.


Compiler Features:
 * Optimizer: Simplify repeated AND and OR operations.
 * Standard Json Input: Support the prefix ``file://`` in the field ``urls``.
 * Add option to specify optimization steps to be performed by Yul optimizer with `--yul-optimizations` in the commandline interface or `optimizer.details.yulDetails.optimizerSteps` in standard-json.

Bugfixes:
 * SMTChecker: Fix internal error when fixed points are used.
 * SMTChecker: Fix internal error when using array slices.
 * Type Checker: Disallow ``virtual`` and ``override`` for constructors.
 * Type Checker: Fix several internal errors by performing size and recursiveness checks of types before the full type checking.
 * Type Checker: Fix internal error when assigning to empty tuples.
 * Type Checker: Fix internal error when applying unary operators to tuples with empty components.
 * Type Checker: Perform recursiveness check on structs declared at the file level.

Build System:
 * soltest.sh: ``SOLIDITY_BUILD_DIR`` is no longer relative to ``REPO_ROOT`` to allow for build directories outside of the source tree.



### 0.6.6 (2020-04-09)

Important Bugfixes:
 * Fix tuple assignments with components occupying multiple stack slots and different stack size on left- and right-hand-side.


Bugfixes:
 * AST export: Export `immutable` property in the field `mutability`.
 * SMTChecker: Fix internal error in the CHC engine when calling inherited functions internally.
 * Type Checker: Error when trying to encode functions with call options gas and value set.



### 0.6.5 (2020-04-06)

Important Bugfixes:
 * Code Generator: Restrict the length of dynamic memory arrays to 64 bits during creation at runtime fixing a possible overflow.


Language Features:
 * Allow local storage variables to be declared without initialization, as long as they are assigned before they are accessed.
 * State variables can be marked ``immutable`` which causes them to be read-only, but assignable in the constructor. The value will be stored directly in the code.


Compiler Features:
 * Commandline Interface: Enable output of storage layout with `--storage-layout`.
 * Metadata: Added support for IPFS hashes of large files that need to be split in multiple chunks.


Bugfixes:
 * Inheritance: Allow public state variables to override functions with dynamic memory types in their return values.
 * Inline Assembly: Fix internal error when accessing invalid constant variables.
 * Inline Assembly: Fix internal error when accessing functions.
 * JSON AST: Always add pointer suffix for memory reference types.
 * Reference Resolver: Fix internal error when accessing invalid struct members.
 * Type Checker: Fix internal errors when assigning nested tuples.


### 0.6.4 (2020-03-10)

Language Features:
 * General: Deprecated `value(...)` and `gas(...)` in favor of `{value: ...}` and `{gas: ...}`
 * Inline Assembly: Allow assigning to `_slot` of local storage variable pointers.
 * Inline Assembly: Perform control flow analysis on inline assembly. Allows storage returns to be set in assembly only.


Compiler Features:
 * AssemblyStack: Support for source locations (source mappings) and thus debugging Yul sources.
 * Commandline Interface: Enable output of experimental optimized IR via ``--ir-optimized``.


Bugfixes:
 * Inheritance: Fix incorrect error on calling unimplemented base functions.
 * Reference Resolver: Fix scoping issue following try/catch statements.
 * Standard-JSON-Interface: Fix a bug related to empty filenames and imports.
 * SMTChecker: Fix internal errors when analysing tuples.
 * Yul AST Import: correctly import blocks as statements, switch statements and string literals.

### 0.6.3 (2020-02-18)

Language Features:
 * Allow contract types and enums as keys for mappings.
 * Allow function selectors to be used as compile-time constants.
 * Report source locations for structured documentation errors.


Compiler Features:
 * AST: Add a new node for doxygen-style, structured documentation that can be received by contract, function, event and modifier definitions.
 * Code Generator: Use ``calldatacopy`` instead of ``codecopy`` to zero out memory past input.
 * Debug: Provide reason strings for compiler-generated internal reverts when using the ``--revert-strings`` option or the ``settings.debug.revertStrings`` setting on ``debug`` mode.
 * Yul Optimizer: Prune functions that call each other but are otherwise unreferenced.
 * SMTChecker: CHC support to internal function calls.


Bugfixes:
 * Assembly: Added missing `source` field to legacy assembly json output to complete the source reference.
 * Parser: Fix an internal error for ``abstract`` without ``contract``.
 * Type Checker: Make invalid calls to uncallable types fatal errors instead of regular.


### 0.6.2 (2020-01-27)

Language Features:
 * Allow accessing external functions via contract and interface names to obtain their selector.
 * Allow interfaces to inherit from other interfaces
 * Allow gas and value to be set in external function calls using ``c.f{gas: 10000, value: 4 ether}()``.
 * Allow specifying the ``salt`` for contract creations and thus the ``create2`` opcode using ``new C{salt: 0x1234, value: 1 ether}(arg1, arg2)``.
 * Inline Assembly: Support literals ``true`` and ``false``.


Compiler Features:
 * LLL: The LLL compiler has been removed.
 * General: Raise warning if runtime bytecode exceeds 24576 bytes (a limit introduced in Spurious Dragon).
 * General: Support compiling starting from an imported AST. Among others, this can be used for mutation testing.
 * Yul Optimizer: Apply penalty when trying to rematerialize into loops.


Bugfixes:
 * Commandline interface: Only activate yul optimizer if ``--optimize`` is given.
 * Fixes internal compiler error on explicitly calling unimplemented base functions.


Build System:
 * Switch to building soljson.js with an embedded base64-encoded wasm binary.


### 0.6.1 (2020-01-02)

Bugfixes:
 * Yul Optimizer: Fix bug in redundant assignment remover in combination with break and continue statements.


### 0.6.0 (2019-12-17)

Breaking changes:
 * ABI: Remove the deprecated ``constant`` and ``payable`` fields.
 * ABI: The ``type`` field is now required and no longer specified to default to ``function``.
 * AST: Inline assembly is exported as structured JSON instead of plain string.
 * C API (``libsolc``): Introduce context parameter to both ``solidity_compile`` and the callback.
 * C API (``libsolc``): The provided callback now takes two parameters, kind and data. The callback can then be used for multiple purposes, such has file imports and SMT queries.
 * C API (``libsolc``): ``solidity_free`` was renamed to ``solidity_reset``. Functions ``solidity_alloc`` and ``solidity_free`` were added.
 * C API (``libsolc``): ``solidity_compile`` now returns a string that must be explicitly freed via ``solidity_free()``
 * Commandline Interface: Remove the text-based AST printer (``--ast``).
 * Commandline Interface: Switch to the new error reporter by default. ``--old-reporter`` falls back to the deprecated old error reporter.
 * Commandline Interface: Add option to disable or choose hash method between IPFS and Swarm for the bytecode metadata.
 * General: Disallow explicit conversions from external function types to ``address`` and add a member called ``address`` to them as replacement.
 * General: Enable Yul optimizer as part of standard optimization.
 * General: New reserved keywords: ``override``, ``receive``, and ``virtual``.
 * General: ``private`` cannot be used together with ``virtual``.
 * General: Split unnamed fallback functions into two cases defined using ``fallback()`` and ``receive()``.
 * Inheritance: State variable shadowing is now disallowed.
 * Inline Assembly: Only strict inline assembly is allowed.
 * Inline Assembly: Variable declarations cannot shadow declarations outside the assembly block.
 * JSON AST: Replace ``superFunction`` attribute by ``baseFunctions``.
 * Natspec JSON Interface: Properly support multiple ``@return`` statements in ``@dev`` documentation and enforce named return parameters to be mentioned documentation.
 * Source mappings: Add "modifier depth" as a fifth field in the source mappings.
 * Standard JSON Interface: Add option to disable or choose hash method between IPFS and Swarm for the bytecode metadata.
 * Syntax: ``push(element)`` for dynamic storage arrays do not return the new length anymore.
 * Syntax: Abstract contracts need to be marked explicitly as abstract by using the ``abstract`` keyword.
 * Syntax: ``length`` member of arrays is now always read-only, even for storage arrays.
 * Type Checker: Resulting type of exponentiation is equal to the type of the base. Also allow signed types for the base.

Language Features:
 * Allow explicit conversions from ``address`` to ``address payable`` via ``payable(...)``.
 * Allow global enums and structs.
 * Allow public variables to override external functions.
 * Allow underscores as delimiters in hex strings.
 * Allow to react on failing external calls using ``try`` and ``catch``.
 * Introduce syntax for array slices and implement them for dynamic calldata arrays.
 * Introduce ``push()`` for dynamic storage arrays. It returns a reference to the newly allocated element, if applicable.
 * Introduce ``virtual`` and ``override`` keywords.
 * Modify ``push(element)`` for dynamic storage arrays such that it does not return the new length anymore.
 * Yul: Introduce ``leave`` statement that exits the current function.
 * JSON AST: Add the function selector of each externally-visible FunctonDefinition to the AST JSON export.

Compiler Features:
 * Allow revert strings to be stripped from the binary using the ``--revert-strings`` option or the ``settings.debug.revertStrings`` setting.
 * ABIEncoderV2: Do not warn about enabled ABIEncoderV2 anymore (the pragma is still needed, though).


### 0.5.17 (2020-03-17)

Bugfixes:
 * Type Checker: Disallow overriding of private functions.


### 0.5.16 (2020-01-02)

Backported Bugfixes:
 * Yul Optimizer: Fix bug in redundant assignment remover in combination with break and continue statements.


### 0.5.15 (2019-12-17)

Bugfixes:
 * Yul Optimizer: Fix incorrect redundant load optimization crossing user-defined functions that contain for-loops with memory / storage writes.

### 0.5.14 (2019-12-09)

Language Features:
 * Allow to obtain the selector of public or external library functions via a member ``.selector``.
 * Inline Assembly: Support constants that reference other constants.
 * Parser: Allow splitting hexadecimal and regular string literals into multiple parts.


Compiler Features:
 * Commandline Interface: Allow translation from yul / strict assembly to EWasm using ``solc --yul --yul-dialect evm --machine ewasm``
 * Set the default EVM version to "Istanbul".
 * SMTChecker: Add support to constructors including constructor inheritance.
 * Yul: When compiling via Yul, string literals from the Solidity code are kept as string literals if every character is safely printable.
 * Yul Optimizer: Perform loop-invariant code motion.


Bugfixes:
 * SMTChecker: Fix internal error when using ``abi.decode``.
 * SMTChecker: Fix internal error when using arrays or mappings of functions.
 * SMTChecker: Fix internal error in array of structs type.
 * Version Checker: ``^0`` should match ``0.5.0``, but no prerelease.
 * Yul: Consider infinite loops and recursion to be not removable.


Build System:
 * Update to emscripten version 1.39.3.


### 0.5.13 (2019-11-14)

Language Features:
 * Allow to obtain the address of a linked library with ``address(LibraryName)``.


Compiler Features:
 * Code Generator: Use SELFBALANCE opcode for ``address(this).balance`` if using Istanbul EVM.
 * EWasm: Experimental EWasm binary output via ``--ewasm`` and as documented in standard-json.
 * SMTChecker: Add break/continue support to the CHC engine.
 * SMTChecker: Support assignments to multi-dimensional arrays and mappings.
 * SMTChecker: Support inheritance and function overriding.
 * Standard JSON Interface: Output the storage layout of a contract when artifact ``storageLayout`` is requested.
 * TypeChecker: List possible candidates when overload resolution fails.
 * TypeChecker: Disallow variables of library types.

Bugfixes:
 * Code Generator: Fixed a faulty assert that would wrongly trigger for array sizes exceeding unsigned integer.
 * SMTChecker: Fix internal error when accessing indices of fixed bytes.
 * SMTChecker: Fix internal error when using function pointers as arguments.
 * SMTChecker: Fix internal error when implicitly converting string literals to fixed bytes.
 * Type Checker: Disallow constructor of the same class to be used as modifier.
 * Type Checker: Treat magic variables as unknown identifiers in inline assembly.
 * Code Generator: Fix internal error when trying to convert ``super`` to a different type


### 0.5.12 (2019-10-01)

Language Features:
 * Type Checker: Allow assignment to external function arguments except for reference types.


Compiler Features:
 * ABI Output: Change sorting order of functions from selector to kind, name.
 * Optimizer: Add rule that replaces the BYTE opcode by 0 if the first argument is larger than 31.
 * SMTChecker: Add loop support to the CHC engine.
 * Yul Optimizer: Take side-effect-freeness of user-defined functions into account.
 * Yul Optimizer: Remove redundant mload/sload operations.
 * Yul Optimizer: Use the fact that branch conditions have certain value inside the branch.


Bugfixes:
 * Code Generator: Fix internal error when popping a dynamic storage array of mappings.
 * Name Resolver: Fix wrong source location when warning on shadowed aliases in import declarations.
 * Scanner: Fix multi-line natspec comment parsing with triple slashes when file is encoded with CRLF instead of LF.
 * Type System: Fix arrays of recursive structs.
 * Yul Optimizer: Fix reordering bug in connection with shifted one and mul/div-instructions in for loop conditions.


### 0.5.11 (2019-08-12)


Language Features:
 * Inline Assembly: Support direct constants of value type in inline assembly.

Compiler Features:
 * ABI: Additional internal type info in the field ``internalType``.
 * eWasm: Highly experimental eWasm output using ``--ewasm`` in the commandline interface or output selection of ``ewasm.wast`` in standard-json.
 * Metadata: Update the swarm hash to the current specification, changes ``bzzr0`` to ``bzzr1`` and urls to use ``bzz-raw://``.
 * Standard JSON Interface: Compile only selected sources and contracts.
 * Standard JSON Interface: Provide secondary error locations (e.g. the source position of other conflicting declarations).
 * SMTChecker: Do not erase knowledge about storage pointers if another storage pointer is assigned.
 * SMTChecker: Support string literal type.
 * SMTChecker: New Horn-based algorithm that proves assertions via multi-transaction contract invariants.
 * Standard JSON Interface: Provide AST even on errors if ``--error-recovery`` commandline switch or StandardCompiler `settings.parserErrorRecovery` is true.
 * Yul Optimizer: Do not inline function if it would result in expressions being duplicated that are not cheap.


Bugfixes:
 * ABI decoder: Ensure that decoded arrays always point to distinct memory locations.
 * Code Generator: Treat dynamically encoded but statically sized arrays and structs in calldata properly.
 * SMTChecker: Fix internal error when inlining functions that contain tuple expressions.
 * SMTChecker: Fix pointer knowledge erasing in loops.
 * SMTChecker: Fix internal error when using compound bitwise assignment operators inside branches.
 * SMTChecker: Fix internal error when inlining a function that returns a tuple containing an unsupported type inside a branch.
 * SMTChecker: Fix internal error when inlining functions that use state variables and belong to a different source.
 * SMTChecker: Fix internal error when reporting counterexamples concerning state variables from different source files.
 * SMTChecker: Fix SMT sort mismatch when using string literals.
 * View/Pure Checker: Properly detect state variable access through base class.
 * Yul Analyzer: Check availability of data objects already in analysis phase.
 * Yul Optimizer: Fix an issue where memory-accessing code was removed even though ``msize`` was used in the program.


### 0.5.10 (2019-06-25)

Important Bugfixes:
 * ABIEncoderV2: Fix incorrect abi encoding of storage array of data type that occupy multiple storage slots
 * Code Generator: Properly zero out higher order bits in elements of an array of negative numbers when assigning to storage and converting the type at the same time.


Compiler Features:
 * Commandline Interface: Experimental parser error recovery via the ``--error-recovery`` commandline switch or StandardCompiler `settings.parserErrorRecovery` boolean.
 * Optimizer: Add rule to simplify ``SUB(~0, X)`` to ``NOT(X)``.
 * Yul Optimizer: Make the optimizer work for all dialects of Yul including eWasm.


Bugfixes:
 * Type Checker: Set state mutability of the function type members ``gas`` and ``value`` to pure (while their return type inherits state mutability from the function type).
 * Yul / Inline Assembly Parser: Disallow trailing commas in function call arguments.


Build System:
 * Attempt to use stock Z3 cmake files to find Z3 and only fall back to manual discovery.
 * CMake: use imported targets for boost.
 * Emscripten build: upgrade to boost 1.70.
 * Generate a cmake error for gcc versions older than 5.0.



### 0.5.9 (2019-05-28)

Language Features:
 * Inline Assembly: Revert change introduced in 0.5.7: The ``callvalue()`` instruction does not require ``payable`` anymore.
 * Static Analyzer: Disallow libraries calling themselves externally.


Compiler Features:
 * Assembler: Encode the compiler version in the deployed bytecode.
 * Code Generator: Fix handling of structs of dynamic size as constructor parameters.
 * Inline Assembly: Disallow the combination of ``msize()`` and the Yul optimizer.
 * Metadata: Add IPFS hashes of source files.
 * Optimizer: Add rule to simplify SHL/SHR combinations.
 * Optimizer: Add rules for multiplication and division by left-shifted one.
 * SMTChecker: Support inherited state variables.
 * SMTChecker: Support tuples and function calls with multiple return values.
 * SMTChecker: Support ``delete``.
 * SMTChecker: Inline external function calls to ``this``.
 * Yul Optimizer: Simplify single-run ``for`` loops to ``if`` statements.
 * Yul Optimizer: Optimize representation of numbers.
 * Yul Optimizer: Do not inline recursive functions.
 * Yul Optimizer: Do not remove instructions that affect ``msize()`` if ``msize()`` is used.

Bugfixes:
 * Code Generator: Explicitly turn uninitialized internal function pointers into invalid functions when loaded from storage.
 * Code Generator: Fix assertion failure when assigning structs containing array of mapping.
 * Compiler Internals: Reset the Yul string repository before each compilation, freeing up memory.
 * SMTChecker: Fix bad cast in base constructor modifier.
 * SMTChecker: Fix internal error when visiting state variable inherited from base class.
 * SMTChecker: Fix internal error in fixed point operations.
 * SMTChecker: Fix internal error in assignment to unsupported type.
 * SMTChecker: Fix internal error in branching when inlining function calls that modify local variables.


### 0.5.8 (2019-04-30)

Important Bugfixes:
 * Code Generator: Fix initialization routine of uninitialized internal function pointers in constructor context.
 * Yul Optimizer: Fix SSA transform for multi-assignments.


Language Features:
 * ABIEncoderV2: Implement encoding of calldata arrays and structs.
 * Code Generation: Implement copying recursive structs from storage to memory.
 * Yul: Disallow function definitions inside for-loop init blocks.


Compiler Features:
 * ABI Decoder: Raise a runtime error on dirty inputs when using the experimental decoder.
 * Optimizer: Add rule for shifts by constants larger than 255 for Constantinople.
 * Optimizer: Add rule to simplify certain ANDs and SHL combinations
 * SMTChecker: Support arithmetic compound assignment operators.
 * SMTChecker: Support unary increment and decrement for array and mapping access.
 * SMTChecker: Show unsupported warning for inline assembly blocks.
 * SMTChecker: Support mod.
 * SMTChecker: Support ``contract`` type.
 * SMTChecker: Support ``this`` as address.
 * SMTChecker: Support address members.
 * Standard JSON Interface: Metadata settings now re-produce the original ``"useLiteralContent"`` setting from the compilation input.
 * Yul: Adds break and continue keywords to for-loop syntax.
 * Yul: Support ``.`` as part of identifiers.
 * Yul Optimizer: Adds steps for detecting and removing of dead code.
 * Yul Code Generator: Directly jump over a series of function definitions (instead of jumping over each one)


Bugfixes:
 * SMTChecker: Implement Boolean short-circuiting.
 * SMTChecker: SSA control-flow did not take into account state variables that were modified inside inlined functions that were called inside branches.
 * Type System: Use correct type name for contracts in event parameters when used in libraries. This affected code generation.
 * Type System: Allow direct call to base class functions that have overloads.
 * Type System: Warn about shadowing builtin variables if user variables are named ``this`` or ``super``.
 * Yul: Properly register functions and disallow shadowing between function variables and variables in the outside scope.


Build System:
 * Soltest: Add commandline option `--test` / `-t` to isoltest which takes a string that allows filtering unit tests.
 * soltest.sh: allow environment variable ``SOLIDITY_BUILD_DIR`` to specify build folder and add ``--help`` usage.


### 0.5.7 (2019-03-26)

Important Bugfixes:
 * ABIEncoderV2: Fix bugs related to loading short value types from storage when encoding an array or struct from storage.
 * ABIEncoderV2: Fix buffer overflow problem when encoding packed array from storage.
 * Optimizer: Fix wrong ordering of arguments in byte optimization rule for constants.


Language Features:
 * Function calls with named arguments now work with overloaded functions.


Compiler Features:
 * Inline Assembly: Issue error when using ``callvalue()`` inside nonpayable function (in the same way that ``msg.value`` already does).
 * Standard JSON Interface: Support "Yul" as input language.
 * SMTChecker: Show callstack together with model if applicable.
 * SMTChecker: Support modifiers.
 * Yul Optimizer: Enable stack allocation optimization by default if Yul optimizer is active (disable in ``yulDetails``).


Bugfixes:
 * Code Generator: Defensively pad memory for ``type(Contract).name`` to multiples of 32.
 * Type System: Detect and disallow internal function pointers as parameters for public/external library functions, even when they are nested/wrapped in structs, arrays or other types.
 * Yul Optimizer: Properly determine whether a variable can be eliminated during stack compression pass.
 * Yul / Inline Assembly Parser: Disallow more than one case statement with the same label inside a switch based on the label's integer value.


Build System:
 * Install scripts: Fix boost repository URL for CentOS 6.
 * Soltest: Fix hex string update in soltest.


### 0.5.6 (2019-03-13)

Important Bugfixes:
 * Yul Optimizer: Fix visitation order bug for the structural simplifier.
 * Optimizer: Fix overflow in optimization rule that simplifies double shift by constant.

Language Features:
 * Allow calldata arrays with dynamically encoded base types with ABIEncoderV2.
 * Allow dynamically encoded calldata structs with ABIEncoderV2.


Compiler Features:
 * Optimizer: Add rules for ``lt``-comparisons with constants.
 * Peephole Optimizer: Remove double ``iszero`` before ``jumpi``.
 * SMTChecker: Support enums without typecast.
 * SMTChecker: Support one-dimensional arrays.
 * Type Checker: Provide better error messages for some literal conversions.
 * Yul Optimizer: Add rule to remove empty default switch cases.
 * Yul Optimizer: Add rule to remove empty cases if no default exists.
 * Yul Optimizer: Add rule to replace a switch with no cases with ``pop(expression)``.


Bugfixes:
 * JSON ABI: Json description of library ABIs no longer contains functions with internal types like storage structs.
 * SMTChecker: Fix internal compiler error when contract contains too large rational number.
 * Type system: Detect if a contract's base uses types that require the experimental abi encoder while the contract still uses the old encoder.


Build System:
 * Soltest: Add support for arrays in function signatures.
 * Soltest: Add support for struct arrays in function signatures.
 * Soltest: Add support for left-aligned, unpadded hex string literals.

### 0.5.5 (2019-03-05)

Language Features:
 * Add support for getters of mappings with ``string`` or ``bytes`` key types.
 * Meta programming: Provide access to the name of contracts via ``type(C).name``.


Compiler Features:
 * Support ``petersburg`` as ``evmVersion`` and set as default.
 * Commandline Interface: Option to activate the experimental yul optimizer using ``-optimize-yul``.
 * Inline Assembly: Consider ``extcodehash`` as part of Constantinople.
 * Inline Assembly: Instructions unavailable to the currently configured EVM are errors now.
 * SMTChecker: Do not report underflow/overflow if they always revert. This removes false positives when using ``SafeMath``.
 * Standard JSON Interface: Allow retrieving metadata without triggering bytecode generation.
 * Standard JSON Interface: Provide fine-grained control over the optimizer via the settings.
 * Static Analyzer: Warn about expressions with custom types when they have no effect.
 * Optimizer: Add new rules with constants including ``LT``, ``GT``, ``AND`` and ``BYTE``.
 * Optimizer: Add rule for shifts with constants for Constantinople.
 * Optimizer: Combine multiple shifts with constant shift-by values into one.
 * Optimizer: Do not mask with 160-bits after ``CREATE`` and ``CREATE2`` as they are guaranteed to return an address or 0.
 * Optimizer: Support shifts in the constant optimiser for Constantinople.
 * Yul Optimizer: Add rule to replace switch statements with literals by matching case body.


Bugfixes:
 * ABIEncoderV2: Fix internal error related to bare delegatecall.
 * ABIEncoderV2: Fix internal error related to ecrecover.
 * ABIEncoderV2: Fix internal error related to mappings as library parameters.
 * ABIEncoderV2: Fix invalid signature for events containing structs emitted in libraries.
 * Inline Assembly: Proper error message for missing variables.
 * Optimizer: Fix internal error related to unused tag removal across assemblies. This never generated any invalid code.
 * SMTChecker: Fix crash related to statically-sized arrays.
 * TypeChecker: Fix internal error and disallow index access on contracts and libraries.
 * Yul: Properly detect name clashes with functions before their declaration.
 * Yul: Take built-in functions into account in the compilability checker.
 * Yul Optimizer: Properly take reassignments to variables in sub-expressions into account when replacing in the ExpressionSimplifier.


Build System:
 * Soltest: Add support for left-aligned, padded hex literals.
 * Soltest: Add support for right-aligned, padded boolean literals.

### 0.5.4 (2019-02-12)

Language Features:
 * Allow calldata structs without dynamically encoded members with ABIEncoderV2.


Compiler Features:
 * ABIEncoderV2: Implement packed encoding.
 * C API (``libsolc`` / raw ``soljson.js``): Introduce ``solidity_free`` method which releases all internal buffers to save memory.
 * Commandline Interface: Adds new option ``--new-reporter`` for improved diagnostics formatting
   along with ``--color`` and ``--no-color`` for colorized output to be forced (or explicitly disabled).


Bugfixes:
 * Code Generator: Defensively pad allocation of creationCode and runtimeCode to multiples of 32 bytes.
 * Commandline Interface: Allow yul optimizer only for strict assembly.
 * Parser: Disallow empty import statements.
 * Type Checker: Disallow mappings with data locations other than ``storage``.
 * Type Checker: Fix internal error when a struct array index does not fit into a uint256.
 * Type System: Properly report packed encoded size for arrays and structs (mostly unused until now).


Build System:
 * Add support for continuous fuzzing via Google oss-fuzz
 * SMT: If using Z3, require version 4.6.0 or newer.
 * Soltest: Add parser that is used in the file-based unit test environment.
 * Ubuntu PPA Packages: Use CVC4 as SMT solver instead of Z3


### 0.5.3 (2019-01-22)

Language Features:
 * Provide access to creation and runtime code of contracts via ``type(C).creationCode`` / ``type(C).runtimeCode``.


Compiler Features:
 * Control Flow Graph: Warn about unreachable code.
 * SMTChecker: Support basic typecasts without truncation.
 * SMTChecker: Support external function calls and erase all knowledge regarding storage variables and references.


Bugfixes:
 * Emscripten: Split simplification rule initialization up further to work around issues with soljson.js in some browsers.
 * Type Checker: Disallow calldata structs until implemented.
 * Type Checker: Return type error if fixed point encoding is attempted instead of throwing ``UnimplementedFeatureError``.
 * Yul: Check that arguments to ``dataoffset`` and ``datasize`` are literals at parse time and properly take this into account in the optimizer.
 * Yul: Parse number literals for detecting duplicate switch cases.
 * Yul: Require switch cases to have the same type.


Build System:
 * Emscripten: Upgrade to emscripten 1.38.8 on travis and circleci.


### 0.5.2 (2018-12-19)

Language Features:
 * Control Flow Graph: Detect every access to uninitialized storage pointers.


Compiler Features:
 * Inline Assembly: Improve error messages around invalid function argument count.
 * Code Generator: Only check callvalue once if all functions are non-payable.
 * Code Generator: Use codecopy for string constants more aggressively.
 * Code Generator: Use binary search for dispatch function if more efficient. The size/speed tradeoff can be tuned using ``--optimize-runs``.
 * SMTChecker: Support mathematical and cryptographic functions in an uninterpreted way.
 * SMTChecker: Support one-dimensional mappings.
 * Standard JSON Interface: Disallow unknown keys in standard JSON input.
 * Standard JSON Interface: Only run code generation if it has been requested. This could lead to unsupported feature errors only being reported at the point where you request bytecode.
 * Static Analyzer: Do not warn about unused variables or state mutability for functions with an empty body.
 * Type Checker: Add an additional reason to be displayed when type conversion fails.
 * Yul: Support object access via ``datasize``, ``dataoffset`` and ``datacopy`` in standalone assembly mode.


Bugfixes:
 * Standard JSON Interface: Report specific error message for json input errors instead of internal compiler error.


Build System:
 * Replace the trusty PPA build by a static build on cosmic that is used for the trusty package instead.
 * Remove support for Visual Studio 2015.


### 0.5.1 (2018-12-03)

Language Features:
 * Allow mapping type for parameters and return variables of public and external library functions.
 * Allow public functions to override external functions.

Compiler Features:
 * Code generator: Do not perform redundant double cleanup on unsigned integers when loading from calldata.
 * Commandline interface: Experimental ``--optimize`` option for assembly mode (``--strict-assembly`` and ``--yul``).
 * SMTChecker: SMTLib2 queries and responses passed via standard JSON compiler interface.
 * SMTChecker: Support ``msg``, ``tx`` and ``block`` member variables.
 * SMTChecker: Support ``gasleft()`` and ``blockhash()`` functions.
 * SMTChecker: Support internal bound function calls.
 * Yul: Support Yul objects in ``--assemble``, ``--strict-assembly`` and ``--yul`` commandline options.

Bugfixes:
 * Assembly output: Do not mix in/out jump annotations with arguments.
 * Commandline interface: Fix crash when using ``--ast`` on empty runtime code.
 * Code Generator: Annotate jump from calldata decoder to function as "jump in".
 * Code Generator: Fix internal error related to state variables of function type access via base contract name.
 * Optimizer: Fix nondeterminism bug related to the boost version and constants representation. The bug only resulted in less optimal but still correct code because the generated routine is always verified to be correct.
 * Type Checker: Properly detect different return types when overriding an external interface function with a public contract function.
 * Type Checker: Disallow struct return types for getters of public state variables unless the new ABI encoder is active.
 * Type Checker: Fix internal compiler error when a field of a struct used as a parameter in a function type has a non-existent type.
 * Type Checker: Disallow functions ``sha3`` and ``suicide`` also without a function call.
 * Type Checker: Fix internal compiler error with ``super`` when base contract function is not implemented.
 * Type Checker: Fixed internal error when trying to create abstract contract in some cases.
 * Type Checker: Fixed internal error related to double declaration of events.
 * Type Checker: Disallow inline arrays of mapping type.
 * Type Checker: Consider abstract function to be implemented by public state variable.

Build System:
 * CMake: LLL is not built anymore by default. Must configure it with CMake as `-DLLL=ON`.
 * Docker: Includes both Scratch and Alpine images.
 * Emscripten: Upgrade to Emscripten SDK 1.37.21 and boost 1.67.

Solc-Js:
 * Fix handling of standard-json in the commandline executable.
 * Remove support of nodejs 4.


### 0.5.0 (2018-11-13)

How to update your code:
 * Change every ``.call()`` to a ``.call("")`` and every ``.call(signature, a, b, c)`` to use ``.call(abi.encodeWithSignature(signature, a, b, c))`` (the last one only works for value types).
 * Change every ``keccak256(a, b, c)`` to ``keccak256(abi.encodePacked(a, b, c))``.
 * Add ``public`` to every function and ``external`` to every fallback or interface function that does not specify its visibility already.
 * Make your fallback functions ``external``.
 * Explicitly state the data location for all variables of struct, array or mapping types (including function parameters), e.g. change ``uint[] x = m_x`` to ``uint[] storage x = m_x``. Note that ``external`` functions require parameters with a data location of ``calldata``.
 * Explicitly convert values of contract type to addresses before using an ``address`` member. Example: if ``c`` is a contract, change ``c.transfer(...)`` to ``address(c).transfer(...)``.
 * Declare variables and especially function arguments as ``address payable``, if you want to call ``transfer`` on them.

Breaking Changes:
 * ABI Encoder: Properly pad data from calldata (``msg.data`` and external function parameters). Use ``abi.encodePacked`` for unpadded encoding.
 * C API (``libsolc`` / raw ``soljson.js``): Removed the ``version``, ``license``, ``compileSingle``, ``compileJSON``, ``compileJSONCallback`` methods
   and replaced them with the ``solidity_license``, ``solidity_version`` and ``solidity_compile`` methods.
 * Code Generator: Signed right shift uses proper arithmetic shift, i.e. rounding towards negative infinity. Warning: this may silently change the semantics of existing code!
 * Code Generator: Revert at runtime if calldata is too short or points out of bounds. This is done inside the ``ABI decoder`` and therefore also applies to ``abi.decode()``.
 * Code Generator: Use ``STATICCALL`` for ``pure`` and ``view`` functions. This was already the case in the experimental 0.5.0 mode.
 * Commandline interface: Remove obsolete ``--formal`` option.
 * Commandline interface: Rename the ``--julia`` option to ``--yul``.
 * Commandline interface: Require ``-`` if standard input is used as source.
 * Commandline interface: Use hash of library name for link placeholder instead of name itself.
 * Compiler interface: Disallow remappings with empty prefix.
 * Control Flow Analyzer: Consider mappings as well when checking for uninitialized return values.
 * Control Flow Analyzer: Turn warning about returning uninitialized storage pointers into an error.
 * General: ``continue`` in a ``do...while`` loop jumps to the condition (it used to jump to the loop body). Warning: this may silently change the semantics of existing code.
 * General: Disallow declaring empty structs.
 * General: Disallow raw ``callcode`` (was already deprecated in 0.4.12). It is still possible to use it via inline assembly.
 * General: Disallow ``var`` keyword.
 * General: Disallow ``sha3`` and ``suicide`` aliases.
 * General: Disallow the ``throw`` statement. This was already the case in the experimental 0.5.0 mode.
 * General: Disallow the ``years`` unit denomination (was already deprecated in 0.4.24)
 * General: Introduce ``emit`` as a keyword instead of parsing it as identifier.
 * General: New keywords: ``calldata`` and ``constructor``
 * General: New reserved keywords: ``alias``, ``apply``, ``auto``, ``copyof``, ``define``, ``immutable``,
   ``implements``, ``macro``, ``mutable``, ``override``, ``partial``, ``promise``, ``reference``, ``sealed``,
   ``sizeof``, ``supports``, ``typedef`` and ``unchecked``.
 * General: Remove assembly instruction aliases ``sha3`` and ``suicide``
 * General: C99-style scoping rules are enforced now. This was already the case in the experimental 0.5.0 mode.
 * General: Disallow combining hex numbers with unit denominations (e.g. ``0x1e wei``). This was already the case in the experimental 0.5.0 mode.
 * JSON AST: Remove ``constant`` and ``payable`` fields (the information is encoded in the ``stateMutability`` field).
 * JSON AST: Replace the ``isConstructor`` field by a new ``kind`` field, which can be ``constructor``, ``fallback`` or ``function``.
 * Interface: Remove "clone contract" feature. The ``--clone-bin`` and ``--combined-json clone-bin`` commandline options are not available anymore.
 * Name Resolver: Do not exclude public state variables when looking for conflicting declarations.
 * Optimizer: Remove the no-op ``PUSH1 0 NOT AND`` sequence.
 * Parser: Disallow trailing dots that are not followed by a number.
 * Parser: Remove ``constant`` as function state mutability modifier.
 * Parser: Disallow uppercase X in hex number literals
 * Type Checker: Disallow assignments between tuples with different numbers of components. This was already the case in the experimental 0.5.0 mode.
 * Type Checker: Disallow values for constants that are not compile-time constants. This was already the case in the experimental 0.5.0 mode.
 * Type Checker: Disallow arithmetic operations for boolean variables.
 * Type Checker: Disallow tight packing of literals. This was already the case in the experimental 0.5.0 mode.
 * Type Checker: Disallow calling base constructors without parentheses. This was already the case in the experimental 0.5.0 mode.
 * Type Checker: Disallow conversions between ``bytesX`` and ``uintY`` of different size.
 * Type Checker: Disallow conversions between unrelated contract types. Explicit conversion via ``address`` can still achieve it.
 * Type Checker: Disallow empty return statements for functions with one or more return values.
 * Type Checker: Disallow empty tuple components. This was partly already the case in the experimental 0.5.0 mode.
 * Type Checker: Disallow multi-variable declarations with mismatching number of values. This was already the case in the experimental 0.5.0 mode.
 * Type Checker: Disallow specifying base constructor arguments multiple times in the same inheritance hierarchy. This was already the case in the experimental 0.5.0 mode.
 * Type Checker: Disallow calling constructor with wrong argument count. This was already the case in the experimental 0.5.0 mode.
 * Type Checker: Disallow uninitialized storage variables. This was already the case in the experimental 0.5.0 mode.
 * Type Checker: Detecting cyclic dependencies in variables and structs is limited in recursion to 256.
 * Type Checker: Require explicit data location for all variables, including function parameters. This was partly already the case in the experimental 0.5.0 mode.
 * Type Checker: Only accept a single ``bytes`` type for ``.call()`` (and family), ``keccak256()``, ``sha256()`` and ``ripemd160()``.
 * Type Checker: Fallback function must be external. This was already the case in the experimental 0.5.0 mode.
 * Type Checker: Interface functions must be declared external. This was already the case in the experimental 0.5.0 mode.
 * Type Checker: Address members are not included in contract types anymore. An explicit conversion is now required before invoking an ``address`` member from a contract.
 * Type Checker: Disallow "loose assembly" syntax entirely. This means that jump labels, jumps and non-functional instructions cannot be used anymore.
 * Type System: Disallow explicit and implicit conversions from decimal literals to ``bytesXX`` types.
 * Type System: Disallow explicit and implicit conversions from hex literals to ``bytesXX`` types of different size.
 * Type System: Distinguish between payable and non-payable address types.
 * View Pure Checker: Disallow ``msg.value`` in (or introducing it via a modifier to) a non-payable function.
 * Remove obsolete ``std`` directory from the Solidity repository. This means accessing ``https://github.com/ethereum/solidity/blob/develop/std/*.sol`` (or ``https://github.com/ethereum/solidity/std/*.sol`` in Remix) will not be possible.
 * References Resolver: Turn missing storage locations into an error. This was already the case in the experimental 0.5.0 mode.
 * Syntax Checker: Disallow functions without implementation to use modifiers. This was already the case in the experimental 0.5.0 mode.
 * Syntax Checker: Named return values in function types are an error.
 * Syntax Checker: Strictly require visibility specifier for functions. This was already the case in the experimental 0.5.0 mode.
 * Syntax Checker: Disallow unary ``+``. This was already the case in the experimental 0.5.0 mode.
 * Syntax Checker: Disallow single statement variable declaration inside if/while/for bodies that are not blocks.
 * View Pure Checker: Strictly enforce state mutability. This was already the case in the experimental 0.5.0 mode.

Language Features:
 * General: Add ``staticcall`` to ``address``.
 * General: Allow appending ``calldata`` keyword to types, to explicitly specify data location for arguments of external functions.
 * General: Support ``pop()`` for storage arrays.
 * General: Scoping rules now follow the C99-style.
 * General: Allow ``enum``s in interfaces.
 * General: Allow ``mapping`` storage pointers as arguments and return values in all internal functions.
 * General: Allow ``struct``s in interfaces.
 * General: Provide access to the ABI decoder through ``abi.decode(bytes memory data, (...))``.
 * General: Disallow zero length for fixed-size arrays.
 * Parser: Accept the ``address payable`` type during parsing.

Compiler Features:
 * Build System: Support for Mojave version of macOS added.
 * Code Generator: ``CREATE2`` instruction has been updated to match EIP1014 (aka "Skinny CREATE2"). It also is accepted as part of Constantinople.
 * Code Generator: ``EXTCODEHASH`` instruction has been added based on EIP1052.
 * Type Checker: Nicer error message when trying to reference overloaded identifiers in inline assembly.
 * Type Checker: Show named argument in case of error.
 * Type System: IntegerType is split into IntegerType and AddressType internally.
 * Tests: Determine transaction status during IPC calls.
 * Code Generator: Allocate and free local variables according to their scope.
 * Removed ``pragma experimental "v0.5.0";``.
 * Syntax Checker: Improved error message for lookup in function types.
 * Name Resolver: Updated name suggestion look up function to take into account length of the identifier: 1: no search, 2-3: at most one change, 4-: at most two changes
 * SMTChecker: Support calls to internal functions that return none or a single value.

Bugfixes:
 * Build System: Support versions of CVC4 linked against CLN instead of GMP. In case of compilation issues due to the experimental SMT solver support, the solvers can be disabled when configuring the project with CMake using ``-DUSE_CVC4=OFF`` or ``-DUSE_Z3=OFF``.
 * Tests: Fix chain parameters to make ipc tests work with newer versions of cpp-ethereum.
 * Code Generator: Fix allocation of byte arrays (zeroed out too much memory).
 * Code Generator: Properly handle negative number literals in ABIEncoderV2.
 * Code Generator: Do not crash on using a length of zero for multidimensional fixed-size arrays.
 * Commandline Interface: Correctly handle paths with backslashes on windows.
 * Control Flow Analyzer: Ignore unimplemented functions when detecting uninitialized storage pointer returns.
 * Fix NatSpec json output for `@notice` and `@dev` tags on contract definitions.
 * Optimizer: Correctly estimate gas costs of constants for special cases.
 * Optimizer: Fix simplification rule initialization bug that appeared on some emscripten platforms.
 * References Resolver: Do not crash on using ``_slot`` and ``_offset`` suffixes on their own.
 * References Resolver: Enforce ``storage`` as data location for mappings.
 * References Resolver: Properly handle invalid references used together with ``_slot`` and ``_offset``.
 * References Resolver: Report error instead of assertion fail when FunctionType has an undeclared type as parameter.
 * References Resolver: Fix high CPU usage when using large variable names issue. Only suggest similar name if identifiers shorter than 80 characters.
 * Type Checker: Default data location for type conversions (e.g. from literals) is memory and not storage.
 * Type Checker: Disallow assignments to mappings within tuple assignments as well.
 * Type Checker: Disallow packed encoding of arrays of structs.
 * Type Checker: Allow assignments to local variables of mapping types.
 * Type Checker: Consider fixed size arrays when checking for recursive structs.
 * Type Checker: Fix crashes in erroneous tuple assignments in which the type of the right hand side cannot be determined.
 * Type Checker: Fix freeze for negative fixed-point literals very close to ``0``, such as ``-1e-100``.
 * Type Checker: Dynamic types as key for public mappings return error instead of assertion fail.
 * Type Checker: Fix internal error when array index value is too large.
 * Type Checker: Fix internal error when fixed-size array is too large to be encoded.
 * Type Checker: Fix internal error for array type conversions.
 * Type Checker: Fix internal error when array index is not an unsigned.
 * Type System: Allow arbitrary exponents for literals with a mantissa of zero.
 * Parser: Fix incorrect source location for nameless parameters.
 * Command Line Interface: Fix internal error when compiling stdin with no content and --ast option.


### 0.4.26 (2019-04-29)

Important Bugfixes:
 * Code Generator: Fix initialization routine of uninitialized internal function pointers in constructor context.
 * Type System: Use correct type name for contracts in event parameters when used in libraries. This affected code generation.

Bugfixes:
 * ABIEncoderV2: Refuse to generate code that is known to be potentially buggy.
 * General: Split rule list such that JavaScript environments with small stacks can use the compiler.

Note: The above changes are not included in 0.5.0, because they were backported.


### 0.4.25 (2018-09-12)

Important Bugfixes:
 * Code Generator: Properly perform cleanup for exponentiation and non-256 bit types.
 * Type Checker: Report error when using indexed structs in events with experimental ABIEncoderV2. This used to log wrong values.
 * Type Checker: Report error when using structs in events without experimental ABIEncoderV2. This used to crash or log the wrong values.
 * Parser: Consider all unicode line terminators (LF, VF, FF, CR, NEL, LS, PS) for single-line comments
   and string literals. They are invalid in strings and will end comments.
 * Parser: Disallow unterminated multi-line comments at the end of input.
 * Parser: Treat ``/** /`` as unterminated multi-line comment.

### 0.4.24 (2018-05-16)

Language Features:
 * Code Generator: Use native shift instructions on target Constantinople.
 * General: Allow multiple variables to be declared as part of a tuple assignment, e.g. ``(uint a, uint b) = ...``.
 * General: Remove deprecated ``constant`` as function state modifier from documentation and tests (but still leave it as a valid feature).
 * Type Checker: Deprecate the ``years`` unit denomination and raise a warning for it (or an error as experimental 0.5.0 feature).
 * Type Checker: Make literals (without explicit type casting) an error for tight packing as experimental 0.5.0 feature.
 * Type Checker: Warn about wildcard tuple assignments (this will turn into an error with version 0.5.0).
 * Type Checker: Warn when ``keccak256``, ``sha256`` and ``ripemd160`` are not used with a single bytes argument (suggest to use ``abi.encodePacked(...)``). This will turn into an error with version 0.5.0.

Compiler Features:
 * Build System: Update internal dependency of jsoncpp to 1.8.4, which introduces more strictness and reduces memory usage.
 * Control Flow Graph: Add Control Flow Graph as analysis structure.
 * Control Flow Graph: Warn about returning uninitialized storage pointers.
 * Gas Estimator: Only explore paths with higher gas costs. This reduces accuracy but greatly improves the speed of gas estimation.
 * Optimizer: Remove unnecessary masking of the result of known short instructions (``ADDRESS``, ``CALLER``, ``ORIGIN`` and ``COINBASE``).
 * Parser: Display nicer error messages by showing the actual tokens and not internal names.
 * Parser: Use the entire location of the token instead of only its starting position as source location for parser errors.
 * SMT Checker: Support state variables of integer and bool type.

Bugfixes:
 * Code Generator: Fix ``revert`` with reason coming from a state or local string variable.
 * Type Checker: Show proper error when trying to ``emit`` a non-event.
 * Type Checker: Warn about empty tuple components (this will turn into an error with version 0.5.0).
 * Type Checker: The ABI encoding functions are pure and thus can be used for constants.

### 0.4.23 (2018-04-19)

Features:
 * Build system: Support Ubuntu Bionic.
 * SMTChecker: Integration with CVC4 SMT solver
 * Syntax Checker: Warn about functions named "constructor".

Bugfixes:
 * Type Checker: Improve error message for failed function overload resolution.
 * Type Checker: Do not complain about new-style constructor and fallback function to have the same name.
 * Type Checker: Detect multiple constructor declarations in the new syntax and old syntax.
 * Type Checker: Explicit conversion of ``bytesXX`` to ``contract`` is properly disallowed.

### 0.4.22 (2018-04-16)

Features:
 * Code Generator: Initialize arrays without using ``msize()``.
 * Code Generator: More specialized and thus optimized implementation for ``x.push(...)``
 * Commandline interface: Error when missing or inaccessible file detected. Suppress it with the ``--ignore-missing`` flag.
 * Constant Evaluator: Fix evaluation of single element tuples.
 * General: Add encoding routines ``abi.encodePacked``, ``abi.encode``, ``abi.encodeWithSelector`` and ``abi.encodeWithSignature``.
 * General: Add global function ``gasleft()`` and deprecate ``msg.gas``.
 * General: Add global function ``blockhash(uint)`` and deprecate ``block.hash(uint)``.
 * General: Allow providing reason string for ``revert()`` and ``require()``.
 * General: Introduce new constructor syntax using the ``constructor`` keyword as experimental 0.5.0 feature.
 * General: Limit the number of errors output in a single run to 256.
 * General: Support accessing dynamic return data in post-byzantium EVMs.
 * General: Allow underscores in numeric and hex literals to separate thousands and quads.
 * Inheritance: Error when using empty parentheses for base class constructors that require arguments as experimental 0.5.0 feature.
 * Inheritance: Error when using no parentheses in modifier-style constructor calls as experimental 0.5.0 feature.
 * Interfaces: Allow overriding external functions in interfaces with public in an implementing contract.
 * Optimizer: Optimize ``SHL`` and ``SHR`` only involving constants (Constantinople only).
 * Optimizer: Remove useless ``SWAP1`` instruction preceding a commutative instruction (such as ``ADD``, ``MUL``, etc).
 * Optimizer: Replace comparison operators (``LT``, ``GT``, etc) with opposites if preceded by ``SWAP1``, e.g. ``SWAP1 LT`` is replaced with ``GT``.
 * Optimizer: Optimize across ``mload`` if ``msize()`` is not used.
 * Static Analyzer: Error on duplicated super constructor calls as experimental 0.5.0 feature.
 * Syntax Checker: Issue warning for empty structs (or error as experimental 0.5.0 feature).
 * Syntax Checker: Warn about modifiers on functions without implementation (this will turn into an error with version 0.5.0).
 * Syntax Tests: Add source locations to syntax test expectations.
 * Type Checker: Improve documentation and warnings for accessing contract members inherited from ``address``.

Bugfixes:
 * Code Generator: Allow ``block.blockhash`` without being called.
 * Code Generator: Do not include internal functions in the runtime bytecode which are only referenced in the constructor.
 * Code Generator: Properly skip unneeded storage array cleanup when not reducing length.
 * Code Generator: Bugfix in modifier lookup in libraries.
 * Code Generator: Implement packed encoding of external function types.
 * Code Generator: Treat empty base constructor argument list as not provided.
 * Code Generator: Properly force-clean bytesXX types for shortening conversions.
 * Commandline interface: Fix error messages for imported files that do not exist.
 * Commandline interface: Support ``--evm-version constantinople`` properly.
 * DocString Parser: Fix error message for empty descriptions.
 * Gas Estimator: Correctly ignore costs of fallback function for other functions.
 * JSON AST: Remove storage qualifier for type name strings.
 * Parser: Fix internal compiler error when parsing ``var`` declaration without identifier.
 * Parser: Fix parsing of getters for function type variables.
 * Standard JSON: Support ``constantinople`` as ``evmVersion`` properly.
 * Static Analyzer: Fix non-deterministic order of unused variable warnings.
 * Static Analyzer: Invalid arithmetic with constant expressions causes errors.
 * Type Checker: Fix detection of recursive structs.
 * Type Checker: Fix asymmetry bug when comparing with literal numbers.
 * Type System: Improve error message when attempting to shift by a fractional amount.
 * Type System: Make external library functions accessible.
 * Type System: Prevent encoding of weird types.
 * Type System: Restrict rational numbers to 4096 bits.

### 0.4.21 (2018-03-07)

Features:
 * Code Generator: Assert that ``k != 0`` for ``mulmod(a, b, k)`` and ``addmod(a, b, k)`` as experimental 0.5.0 feature.
 * Code Generator: Do not retain any gas in calls (except if EVM version is set to homestead).
 * Code Generator: Use ``STATICCALL`` opcode for calling ``view`` and ``pure`` functions as experimental 0.5.0 feature.
 * General: C99/C++-style scoping rules (instead of JavaScript function scoping) take effect as experimental v0.5.0 feature.
 * General: Improved messaging when error spans multiple lines of a sourcefile
 * General: Support and recommend using ``emit EventName();`` to call events explicitly.
 * Inline Assembly: Enforce strict mode as experimental 0.5.0 feature.
 * Interface: Provide ability to select target EVM version (homestead or byzantium, with byzantium being the default).
 * Standard JSON: Reject badly formatted invalid JSON inputs.
 * Type Checker: Disallow uninitialized storage pointers as experimental 0.5.0 feature.
 * Syntax Analyser: Do not warn about experimental features if they do not concern code generation.
 * Syntax Analyser: Do not warn about ``pragma experimental "v0.5.0"`` and do not set the experimental flag in the bytecode for this.
 * Syntax Checker: Mark ``throw`` as an error as experimental 0.5.0 feature.
 * Syntax Checker: Issue error if no visibility is specified on contract functions as experimental 0.5.0 feature.
 * Syntax Checker: Issue warning when using overloads of ``address`` on contract instances.
 * Type Checker: disallow combining hex numbers and unit denominations as experimental 0.5.0 feature.

Bugfixes:
 * Assembly: Raise error on oversized number literals in assembly.
 * JSON-AST: Add "documentation" property to function, event and modifier definition.
 * Resolver: Properly determine shadowing for imports with aliases.
 * Standalone Assembly: Do not ignore input after closing brace of top level block.
 * Standard JSON: Catch errors properly when invalid "sources" are passed.
 * Standard JSON: Ensure that library addresses supplied are of correct length and hex prefixed.
 * Type Checker: Properly detect which array and struct types are unsupported by the old ABI encoder.
 * Type Checker: Properly warn when using ``_offset`` and ``_slot`` for constants in inline assembly.
 * Commandline interface: throw error if option is unknown

### 0.4.20 (2018-02-14)

Features:
 * Code Generator: Prevent non-view functions in libraries from being called
   directly (as opposed to via delegatecall).
 * Commandline interface: Support strict mode of assembly (disallowing jumps,
   instructional opcodes, etc) with the ``--strict-assembly`` switch.
 * Inline Assembly: Issue warning for using jump labels (already existed for jump instructions).
 * Inline Assembly: Support some restricted tokens (return, byte, address) as identifiers in Iulia mode.
 * Optimiser: Replace ``x % 2**i`` by ``x & (2**i-1)``.
 * Resolver: Continue resolving references after the first error.
 * Resolver: Suggest alternative identifiers if a given identifier is not found.
 * SMT Checker: Take if-else branch conditions into account in the SMT encoding of the program
   variables.
 * Syntax Checker: Deprecate the ``var`` keyword (and mark it an error as experimental 0.5.0 feature).
 * Type Checker: Allow `this.f.selector` to be a pure expression.
 * Type Checker: Issue warning for using ``public`` visibility for interface functions.
 * Type Checker: Limit the number of warnings raised for creating abstract contracts.

Bugfixes:
 * Error Output: Truncate huge number literals in the middle to avoid output blow-up.
 * Parser: Disallow event declarations with no parameter list.
 * Standard JSON: Populate the ``sourceLocation`` field in the error list.
 * Standard JSON: Properly support contract and library file names containing a colon (such as URLs).
 * Type Checker: Suggest the experimental ABI encoder if using ``struct``s as function parameters
   (instead of an internal compiler error).
 * Type Checker: Improve error message for wrong struct initialization.

### 0.4.19 (2017-11-30)

Features:
 * Code Generator: New ABI decoder which supports structs and arbitrarily nested
   arrays and checks input size (activate using ``pragma experimental ABIEncoderV2;``).
 * General: Allow constant variables to be used as array length.
 * Inline Assembly: ``if`` statement.
 * Standard JSON: Support the ``outputSelection`` field for selective compilation of target artifacts.
 * Syntax Checker: Turn the usage of ``callcode`` into an error as experimental 0.5.0 feature.
 * Type Checker: Improve address checksum warning.
 * Type Checker: More detailed errors for invalid array lengths (such as division by zero).

Bugfixes:

### 0.4.18 (2017-10-18)

Features:
 * Code Generator: Always use all available gas for calls as experimental 0.5.0 feature
   (previously, some amount was retained in order to work in pre-Tangerine-Whistle
   EVM versions)
 * Parser: Better error message for unexpected trailing comma in parameter lists.
 * Standard JSON: Support the ``outputSelection`` field for selective compilation of supplied sources.
 * Syntax Checker: Unary ``+`` is now a syntax error as experimental 0.5.0 feature.
 * Type Checker: Disallow non-pure constant state variables as experimental 0.5.0 feature.
 * Type Checker: Do not add members of ``address`` to contracts as experimental 0.5.0 feature.
 * Type Checker: Force interface functions to be external as experimental 0.5.0 feature.
 * Type Checker: Require ``storage`` or ``memory`` keyword for local variables as experimental 0.5.0 feature.
 * Compiler Interface: Better formatted error message for long source snippets

Bugfixes:
 * Code Generator: Allocate one byte per memory byte array element instead of 32.
 * Code Generator: Do not accept data with less than four bytes (truncated function
   signature) for regular function calls - fallback function is invoked instead.
 * Optimizer: Remove unused stack computation results.
 * Parser: Fix source location of VariableDeclarationStatement.
 * Type Checker: Allow ``gas`` in view functions.
 * Type Checker: Do not mark event parameters as shadowing state variables.
 * Type Checker: Prevent duplicate event declarations.
 * Type Checker: Properly check array length and don't rely on an assertion in code generation.
 * Type Checker: Properly support overwriting members inherited from ``address`` in a contract
   (such as ``balance``, ``transfer``, etc.)
 * Type Checker: Validate each number literal in tuple expressions even if they are not assigned from.

### 0.4.17 (2017-09-21)

Features:
 * Assembly Parser: Support multiple assignment (``x, y := f()``).
 * Code Generator: Keep a single copy of encoding functions when using the experimental "ABIEncoderV2".
 * Code Generator: Partial support for passing ``structs`` as arguments and return parameters (requires ``pragma experimental ABIEncoderV2;`` for now).
 * General: Support ``pragma experimental "v0.5.0";`` to activate upcoming breaking changes.
 * General: Added ``.selector`` member on external function types to retrieve their signature.
 * Optimizer: Add new optimization step to remove unused ``JUMPDEST``s.
 * Static Analyzer: Warn when using deprecated builtins ``sha3`` and ``suicide``
   (replaced by ``keccak256`` and ``selfdestruct``, introduced in 0.4.2 and 0.2.0, respectively).
 * Syntax Checker: Warn if no visibility is specified on contract functions.
 * Type Checker: Display helpful warning for unused function arguments/return parameters.
 * Type Checker: Do not show the same error multiple times for events.
 * Type Checker: Greatly reduce the number of duplicate errors shown for duplicate constructors and functions.
 * Type Checker: Warn on using literals as tight packing parameters in ``keccak256``, ``sha3``, ``sha256`` and ``ripemd160``.
 * Type Checker: Enforce ``view`` and ``pure``.
 * Type Checker: Enforce ``view`` / ``constant`` with error as experimental 0.5.0 feature.
 * Type Checker: Enforce fallback functions to be ``external`` as experimental 0.5.0 feature.

Bugfixes:
 * ABI JSON: Include all overloaded events.
 * Parser: Crash fix related to parseTypeName.
 * Type Checker: Allow constant byte arrays.

### 0.4.16 (2017-08-24)

Features:
 * ABI JSON: Include new field ``stateMutability`` with values ``pure``, ``view``,
   ``nonpayable`` and ``payable``.
 * Analyzer: Experimental partial support for Z3 SMT checker ("SMTChecker").
 * Build System: Shared libraries (``libsolutil``, ``libevmasm``, ``libsolidity``
   and ``liblll``) are no longer produced during the build process.
 * Code generator: Experimental new implementation of ABI encoder that can
   encode arbitrarily nested arrays ("ABIEncoderV2")
 * Metadata: Store experimental flag in metadata CBOR.
 * Parser: Display previous visibility specifier in error if multiple are found.
 * Parser: Introduce ``pure`` and ``view`` keyword for functions,
   ``constant`` remains an alias for ``view`` and pureness is not enforced yet,
   so use with care.
 * Static Analyzer: Warn about large storage structures.
 * Syntax Checker: Support ``pragma experimental <feature>;`` to turn on
   experimental features.
 * Type Checker: More detailed error message for invalid overrides.
 * Type Checker: Warn about shifting a literal.

Bugfixes:
 * Assembly Parser: Be more strict about number literals.
 * Assembly Parser: Limit maximum recursion depth.
 * Parser: Enforce commas between array and tuple elements.
 * Parser: Limit maximum recursion depth.
 * Type Checker: Crash fix related to ``using``.
 * Type Checker: Disallow constructors in libraries.
 * Type Checker: Reject the creation of interface contracts using the ``new`` statement.

### 0.4.15 (2017-08-08)

Features:
 * Type Checker: Show unimplemented function if trying to instantiate an abstract class.

Bugfixes:
 * Code Generator: ``.delegatecall()`` should always return execution outcome.
 * Code Generator: Provide "new account gas" for low-level ``callcode`` and ``delegatecall``.
 * Type Checker: Constructors must be implemented if declared.
 * Type Checker: Disallow the ``.gas()`` modifier on ``ecrecover``, ``sha256`` and ``ripemd160``.
 * Type Checker: Do not mark overloaded functions as shadowing other functions.
 * Type Checker: Internal library functions must be implemented if declared.

### 0.4.14 (2017-07-31)

Features:
 * C API (``jsonCompiler``): Export the ``license`` method.
 * Code Generator: Optimise the fallback function, by removing a useless jump.
 * Inline Assembly: Show useful error message if trying to access calldata variables.
 * Inline Assembly: Support variable declaration without initial value (defaults to 0).
 * Metadata: Only include files which were used to compile the given contract.
 * Type Checker: Disallow value transfers to contracts without a payable fallback function.
 * Type Checker: Include types in explicit conversion error message.
 * Type Checker: Raise proper error for arrays too large for ABI encoding.
 * Type checker: Warn if using ``this`` in a constructor.
 * Type checker: Warn when existing symbols, including builtins, are overwritten.

Bugfixes:
 * Code Generator: Properly clear return memory area for ecrecover.
 * Type Checker: Fix crash for some assignment to non-lvalue.
 * Type Checker: Fix invalid "specify storage keyword" warning for reference members of structs.
 * Type Checker: Mark modifiers as internal.
 * Type Checker: Re-allow multiple mentions of the same modifier per function.


### 0.4.13 (2017-07-06)

Features:
 * Syntax Checker: Deprecated "throw" in favour of require(), assert() and revert().
 * Type Checker: Warn if a local storage reference variable does not explicitly use the keyword ``storage``.

Bugfixes:
 * Code Generator: Correctly unregister modifier variables.
 * Compiler Interface: Only output AST if analysis was successful.
 * Error Output: Do not omit the error type.

### 0.4.12 (2017-07-03)

Features:
 * Assembly: Add ``CREATE2`` (EIP86), ``STATICCALL`` (EIP214), ``RETURNDATASIZE`` and ``RETURNDATACOPY`` (EIP211) instructions.
 * Assembly: Display auxiliary data in the assembly output.
 * Assembly: Renamed ``SHA3`` to ``KECCAK256``.
 * AST: export all attributes to JSON format.
 * C API (``jsonCompiler``): Use the Standard JSON I/O internally.
 * Code Generator: Added the Whiskers template system.
 * Inline Assembly: ``for`` and ``switch`` statements.
 * Inline Assembly: Function definitions and function calls.
 * Inline Assembly: Introduce ``keccak256`` as an opcode. ``sha3`` is still a valid alias.
 * Inline Assembly: Present proper error message when not supplying enough arguments to a functional
   instruction.
 * Inline Assembly: Warn when instructions shadow Solidity variables.
 * Inline Assembly: Warn when using ``jump``s.
 * Remove obsolete Why3 output.
 * Type Checker: Enforce strict UTF-8 validation.
 * Type Checker: Warn about copies in storage that might overwrite unexpectedly.
 * Type Checker: Warn about type inference from literal numbers.
 * Static Analyzer: Warn about deprecation of ``callcode``.

Bugfixes:
 * Assembly: mark ``MLOAD`` to have side effects in the optimiser.
 * Code Generator: Fix ABI encoding of empty literal string.
 * Code Generator: Fix negative stack size checks.
 * Code generator: Use ``REVERT`` instead of ``INVALID`` for generated input validation routines.
 * Inline Assembly: Enforce function arguments when parsing functional instructions.
 * Optimizer: Disallow optimizations involving ``MLOAD`` because it changes ``MSIZE``.
 * Static Analyzer: Unused variable warnings no longer issued for variables used inside inline assembly.
 * Type Checker: Fix address literals not being treated as compile-time constants.
 * Type Checker: Fixed crash concerning non-callable types.
 * Type Checker: Fixed segfault with constant function parameters
 * Type Checker: Disallow comparisons between mapping and non-internal function types.
 * Type Checker: Disallow invoking the same modifier multiple times.
 * Type Checker: Do not treat strings that look like addresses as addresses.
 * Type Checker: Support valid, but incorrectly rejected UTF-8 sequences.

### 0.4.11 (2017-05-03)

Features:
 * Implement the Standard JSON Input / Output API
 * Support ``interface`` contracts.
 * C API (``jsonCompiler``): Add the ``compileStandard()`` method to process a Standard JSON I/O.
 * Commandline interface: Add the ``--standard-json`` parameter to process a Standard JSON I/O.
 * Commandline interface: Support ``--allow-paths`` to define trusted import paths. Note: the
   path(s) of the supplied source file(s) is always trusted.
 * Inline Assembly: Storage variable access using ``_slot`` and ``_offset`` suffixes.
 * Inline Assembly: Disallow blocks with unbalanced stack.
 * Static analyzer: Warn about statements without effects.
 * Static analyzer: Warn about unused local variables, parameters, and return parameters.
 * Syntax checker: issue deprecation warning for unary '+'

Bugfixes:
 * Assembly output: Implement missing AssemblyItem types.
 * Compiler interface: Fix a bug where source indexes could be inconsistent between Solidity compiled
   with different compilers (clang vs. gcc) or compiler settings. The bug was visible in AST
   and source mappings.
 * Gas Estimator: Reflect the most recent fee schedule.
 * Type system: Contract inheriting from base with unimplemented constructor should be abstract.
 * Optimizer: Number representation bug in the constant optimizer fixed.

### 0.4.10 (2017-03-15)

Features:
 * Add ``assert(condition)``, which throws if condition is false (meant for internal errors).
 * Add ``require(condition)``, which throws if condition is false (meant for invalid input).
 * Commandline interface: Do not overwrite files unless forced.
 * Introduce ``.transfer(value)`` for sending Ether.
 * Code generator: Support ``revert()`` to abort with rolling back, but not consuming all gas.
 * Inline assembly: Support ``revert`` (EIP140) as an opcode.
 * Parser: Support scientific notation in numbers (e.g. ``2e8`` and ``200e-2``).
 * Type system: Support explicit conversion of external function to address.
 * Type system: Warn if base of exponentiation is literal (result type might be unexpected).
 * Type system: Warn if constant state variables are not compile-time constants.

Bugfixes:
 * Commandline interface: Always escape filenames (replace ``/``, ``:`` and ``.`` with ``_``).
 * Commandline interface: Do not try creating paths ``.`` and ``..``.
 * Commandline interface: Allow long library names.
 * Parser: Disallow octal literals.
 * Type system: Fix a crash caused by continuing on fatal errors in the code.
 * Type system: Disallow compound assignment for tuples.
 * Type system: Detect cyclic dependencies between constants.
 * Type system: Disallow arrays with negative length.
 * Type system: Fix a crash related to invalid binary operators.
 * Type system: Disallow ``var`` declaration with empty tuple type.
 * Type system: Correctly convert function argument types to pointers for member functions.
 * Type system: Move privateness of constructor into AST itself.
 * Inline assembly: Charge one stack slot for non-value types during analysis.
 * Assembly output: Print source location before the operation it refers to instead of after.
 * Optimizer: Stop trying to optimize tricky constants after a while.

### 0.4.9 (2017-01-31)

Features:
 * Compiler interface: Contracts and libraries can be referenced with a ``file:`` prefix to make them unique.
 * Compiler interface: Report source location for "stack too deep" errors.
 * AST: Use deterministic node identifiers.
 * Inline assembly: introduce ``invalid`` (EIP141) as an opcode.
 * Type system: Introduce type identifier strings.
 * Type checker: Warn about invalid checksum for addresses and deduce type from valid ones.
 * Metadata: Do not include platform in the version number.
 * Metadata: Add option to store sources as literal content.
 * Code generator: Extract array utils into low-level functions.
 * Code generator: Internal errors (array out of bounds, etc.) now cause a reversion by using an invalid
   instruction (0xfe - EIP141) instead of an invalid jump. Invalid jump is still kept for explicit throws.

Bugfixes:
 * Code generator: Allow recursive structs.
 * Inline assembly: Disallow variables named like opcodes.
 * Type checker: Allow multiple events of the same name (but with different arities or argument types)
 * Natspec parser: Fix error with ``@param`` parsing and whitespace.

### 0.4.8 (2017-01-13)

Features:
 * Optimiser: Performance improvements.
 * Output: Print assembly in new standardized Solidity assembly format.

Bugfixes:
 * Remappings: Prefer longer context over longer prefix.
 * Type checker, code generator: enable access to events of base contracts' names.
 * Imports: ``import ".dir/a"`` is not a relative path.  Relative paths begin with directory ``.`` or ``..``.
 * Type checker, disallow inheritances of different kinds (e.g. a function and a modifier) of members of the same name

### 0.4.7 (2016-12-15)

Features:
 * Bitshift operators.
 * Type checker: Warn when ``msg.value`` is used in non-payable function.
 * Code generator: Inject the Swarm hash of a metadata file into the bytecode.
 * Code generator: Replace expensive memcpy precompile by simple assembly loop.
 * Optimizer: Some dead code elimination.

Bugfixes:
 * Code generator: throw if calling the identity precompile failed during memory (array) copying.
 * Type checker: string literals that are not valid UTF-8 cannot be converted to string type
 * Code generator: any non-zero value given as a boolean argument is now converted into 1.
 * AST Json Converter: replace ``VariableDefinitionStatement`` nodes with ``VariableDeclarationStatement``
 * AST Json Converter: fix the camel case in ``ElementaryTypeNameExpression``
 * AST Json Converter: replace ``public`` field with ``visibility`` in the function definition nodes

### 0.4.6 (2016-11-22)

Bugfixes:
 * Optimizer: Knowledge about state was not correctly cleared for JUMPDESTs (introduced in 0.4.5)

### 0.4.5 (2016-11-21)

Features:
 * Function types
 * Do-while loops: support for a ``do <block> while (<expr>);`` control structure
 * Inline assembly: support ``invalidJumpLabel`` as a jump label.
 * Type checker: now more eagerly searches for a common type of an inline array with mixed types
 * Code generator: generates a runtime error when an out-of-range value is converted into an enum type.

Bugfixes:

 * Inline assembly: calculate stack height warning correctly even when local variables are used.
 * Code generator: check for value transfer in non-payable constructors.
 * Parser: disallow empty enum definitions.
 * Type checker: disallow conversion between different enum types.
 * Interface JSON: do not include trailing new line.

### 0.4.4 (2016-10-31)

Bugfixes:
 * Type checker: forbid signed exponential that led to an incorrect use of EXP opcode.
 * Code generator: properly clean higher order bytes before storing in storage.

### 0.4.3 (2016-10-25)

Features:

 * Inline assembly: support both ``suicide`` and ``selfdestruct`` opcodes
   (note: ``suicide`` is deprecated).
 * Inline assembly: issue warning if stack is not balanced after block.
 * Include ``keccak256()`` as an alias to ``sha3()``.
 * Support shifting constant numbers.

Bugfixes:
 * Commandline interface: Disallow unknown options in ``solc``.
 * Name resolver: Allow inheritance of ``enum`` definitions.
 * Type checker: Proper type checking for bound functions.
 * Type checker: fixed crash related to invalid fixed point constants
 * Type checker: fixed crash related to invalid literal numbers.
 * Type checker: ``super.x`` does not look up ``x`` in the current contract.
 * Code generator: expect zero stack increase after ``super`` as an expression.
 * Code generator: fix an internal compiler error for ``L.Foo`` for ``enum Foo`` defined in library ``L``.
 * Code generator: allow inheritance of ``enum`` definitions.
 * Inline assembly: support the ``address`` opcode.
 * Inline assembly: fix parsing of assignment after a label.
 * Inline assembly: external variables of unsupported type (such as ``this``, ``super``, etc.)
   are properly detected as unusable.
 * Inline assembly: support variables within modifiers.
 * Optimizer: fix related to stale knowledge about SHA3 operations

### 0.4.2 (2016-09-17)

Bugfixes:

 * Code Generator: Fix library functions being called from payable functions.
 * Type Checker: Fixed a crash about invalid array types.
 * Code Generator: Fixed a call gas bug that became visible after
   version 0.4.0 for calls where the output is larger than the input.

### 0.4.1 (2016-09-09)

 * Build System: Fixes to allow library compilation.

### 0.4.0 (2016-09-08)

This release deliberately breaks backwards compatibility mostly to
enforce some safety features. The most important change is that you have
to explicitly specify if functions can receive ether via the ``payable``
modifier. Furthermore, more situations cause exceptions to be thrown.

Minimal changes to be made for upgrade:
 - Add ``payable`` to all functions that want to receive Ether
   (including the constructor and the fallback function).
 - Change ``_`` to ``_;`` in modifiers.
 - Add version pragma to each file: ``pragma solidity ^0.4.0;``

Breaking Changes:

 * Source files have to specify the compiler version they are
   compatible with using e.g. ``pragma solidity ^0.4.0;`` or
   ``pragma solidity >=0.4.0 <0.4.8;``
 * Functions that want to receive Ether have to specify the
   new ``payable`` modifier (otherwise they throw).
 * Contracts that want to receive Ether with a plain "send"
   have to implement a fallback function with the ``payable``
   modifier. Contracts now throw if no payable fallback
   function is defined and no function matches the signature.
 * Failing contract creation through "new" throws.
 * Division / modulus by zero throws.
 * Function call throws if target contract does not have code
 * Modifiers are required to contain ``_`` (use ``if (false) _`` as a workaround if needed).
 * Modifiers: return does not skip part in modifier after ``_``.
 * Placeholder statement `_` in modifier now requires explicit `;`.
 * ``ecrecover`` now returns zero if the input is malformed (it previously returned garbage).
 * The ``constant`` keyword cannot be used for constructors or the fallback function.
 * Removed ``--interface`` (Solidity interface) output option
 * JSON AST: General cleanup, renamed many nodes to match their C++ names.
 * JSON output: ``srcmap-runtime`` renamed to ``srcmapRuntime``.
 * Moved (and reworked) standard library contracts from inside the compiler to github.com/ethereum/solidity/std
   (``import "std";`` or ``import owned;`` do not work anymore).
 * Confusing and undocumented keyword ``after`` was removed.
 * New reserved words: ``abstract``, ``hex``, ``interface``, ``payable``, ``pure``, ``static``, ``view``.

Features:

 * Hexadecimal string literals: ``hex"ab1248fe"``
 * Internal: Inline assembly usable by the code generator.
 * Commandline interface: Using ``-`` as filename allows reading from stdin.
 * Interface JSON: Fallback function is now part of the ABI.
 * Interface: Version string now *SemVer* compatible.
 * Code generator: Do not provide "new account gas" if we know the called account exists.

Bugfixes:

 * JSON AST: Nodes were added at wrong parent
 * Why3 translator: Crash fix for exponentiation
 * Commandline Interface: linking libraries with underscores in their name.
 * Type Checker: Fallback function cannot return data anymore.
 * Code Generator: Fix crash when ``sha3()`` was used on unsupported types.
 * Code Generator: Manually set gas stipend for ``.send(0)``.

Lots of changes to the documentation mainly by voluntary external contributors.

### 0.3.6 (2016-08-10)

Features:

 * Formal verification: Take external effects on a contract into account.
 * Type Checker: Warning about unused return value of low-level calls and send.
 * Output: Source location and node id as part of AST output
 * Output: Source location mappings for bytecode
 * Output: Formal verification as part of json compiler output.

Bugfixes:

 * Commandline Interface: Do not crash if input is taken from stdin.
 * Scanner: Correctly support unicode escape codes in strings.
 * JSON output: Fix error about relative / absolute source file names.
 * JSON output: Fix error about invalid utf8 strings.
 * Code Generator: Dynamic allocation of empty array caused infinite loop.
 * Code Generator: Correctly calculate gas requirements for memcpy precompile.
 * Optimizer: Clear known state if two code paths are joined.

### 0.3.5 (2016-06-10)

Features:

 * Context-dependent path remappings (different modules can use the same library in different versions)

Bugfixes:

 * Type Checking: Dynamic return types were removed when fetching data from external calls, now they are replaced by an "unusable" type.
 * Type Checking: Overrides by constructors were considered making a function non-abstract.

### 0.3.4 (2016-05-31)

No change outside documentation.

### 0.3.3 (2016-05-27)

 * Allow internal library functions to be called (by "inlining")
 * Fractional/rational constants (only usable with fixed point types, which are still in progress)
 * Inline assembly has access to internal functions (as jump labels)
 * Running `solc` without arguments on a terminal will print help.
 * Bugfix: Remove some non-determinism in code generation.
 * Bugfix: Corrected usage of not / bnot / iszero in inline assembly
 * Bugfix: Correctly clean bytesNN types before comparison

### 0.3.2 (2016-04-18)

 * Bugfix: Inline assembly parser: `byte` opcode was unusable
 * Bugfix: Error reporting: tokens for variably-sized types were not converted to string properly
 * Bugfix: Dynamic arrays of structs were not deleted correctly.
 * Bugfix: Static arrays in constructor parameter list were not decoded correctly.

### 0.3.1 (2016-03-31)

 * Inline assembly
 * Bugfix: Code generation: array access with narrow types did not clean higher order bits
 * Bugfix: Error reporting: error reporting with unknown source location caused a crash

### 0.3.0 (2016-03-11)

BREAKING CHANGES:

 * Added new keywords `assembly`, `foreign`, `fixed`, `ufixed`, `fixedNxM`, `ufixedNxM` (for various values of M and N), `timestamp`
 * Number constant division does not round to integer, but to a fixed point type (e.g. `1 / 2 != 1`, but `1 / 2 == 0.5`).
 * Library calls now default to use DELEGATECALL (e.g. called library functions see the same value as the calling function for `msg.value` and `msg.sender`).
 * `<address>.delegatecall` as a low-level calling interface

Bugfixes:
 * Fixed a bug in the optimizer that resulted in comparisons being wrong.


### 0.2.2 (2016-02-17)

 * Index access for types `bytes1`, ..., `bytes32` (only read access for now).
 * Bugfix: Type checker crash for wrong number of base constructor parameters.

### 0.2.1 (2016-01-30)

 * Inline arrays, i.e. `var y = [1,x,f()];` if there is a common type for `1`, `x` and `f()`. Note that the result is always a fixed-length memory array and conversion to dynamic-length memory arrays is not yet possible.
 * Import similar to ECMAScript6 import (`import "abc.sol" as d` and `import {x, y} from "abc.sol"`).
 * Commandline compiler solc automatically resolves missing imports and allows for "include directories".
 * Conditional: `x ? y : z`
 * Bugfix: Fixed several bugs where the optimizer generated invalid code.
 * Bugfix: Enums and structs were not accessible to other contracts.
 * Bugfix: Fixed segfault connected to function parameter types, appeared during gas estimation.
 * Bugfix: Type checker crash for wrong number of base constructor parameters.
 * Bugfix: Allow function overloads with different array types.
 * Bugfix: Allow assignments of type `(x) = 7`.
 * Bugfix: Type `uint176` was not available.
 * Bugfix: Fixed crash during type checking concerning constructor calls.
 * Bugfix: Fixed crash during code generation concerning invalid accessors for struct types.
 * Bugfix: Fixed crash during code generating concerning computing a hash of a struct type.

### 0.2.0 (2015-12-02)

 * **Breaking Change**: `new ContractName.value(10)()` has to be written as `(new ContractName).value(10)()`
 * Added `selfdestruct` as an alias for `suicide`.
 * Allocation of memory arrays using `new`.
 * Binding library functions to types via `using x for y`
 * `addmod` and `mulmod` (modular addition and modular multiplication with arbitrary intermediate precision)
 * Bugfix: Constructor arguments of fixed array type were not read correctly.
 * Bugfix: Memory allocation of structs containing arrays or strings.
 * Bugfix: Data location for explicit memory parameters in libraries was set to storage.

### 0.1.7 (2015-11-17)

 * Improved error messages for unexpected tokens.
 * Proof-of-concept transcompilation to why3 for formal verification of contracts.
 * Bugfix: Arrays (also strings) as indexed parameters of events.
 * Bugfix: Writing to elements of `bytes` or `string` overwrite others.
 * Bugfix: "Successor block not found" on Windows.
 * Bugfix: Using string literals in tuples.
 * Bugfix: Cope with invalid commit hash in version for libraries.
 * Bugfix: Some test framework fixes on windows.

### 0.1.6 (2015-10-16)

 * `.push()` for dynamic storage arrays.
 * Tuple expressions (`(1,2,3)` or `return (1,2,3);`)
 * Declaration and assignment of multiple variables (`var (x,y,) = (1,2,3,4,5);` or `var (x,y) = f();`)
 * Destructuring assignment (`(x,y,) = (1,2,3)`)
 * Bugfix: Internal error about usage of library function with invalid types.
 * Bugfix: Correctly parse `Library.structType a` at statement level.
 * Bugfix: Correctly report source locations of parenthesized expressions (as part of "tuple" story).

### 0.1.5 (2015-10-07)

 * Breaking change in storage encoding: Encode short byte arrays and strings together with their length in storage.
 * Report warnings
 * Allow storage reference types for public library functions.
 * Access to types declared in other contracts and libraries via `.`.
 * Version stamp at beginning of runtime bytecode of libraries.
 * Bugfix: Problem with initialized string state variables and dynamic data in constructor.
 * Bugfix: Resolve dependencies concerning `new` automatically.
 * Bugfix: Allow four indexed arguments for anonymous events.
 * Bugfix: Detect too large integer constants in functions that accept arbitrary parameters.

### 0.1.4 (2015-09-30)

 * Bugfix: Returning fixed-size arrays.
 * Bugfix: combined-json output of solc.
 * Bugfix: Accessing fixed-size array return values.
 * Bugfix: Disallow assignment from literal strings to storage pointers.
 * Refactoring: Move type checking into its own module.

### 0.1.3 (2015-09-25)

 * `throw` statement.
 * Libraries that contain functions which are called via CALLCODE.
 * Linker stage for compiler to insert other contract's addresses (used for libraries).
 * Compiler option to output runtime part of contracts.
 * Compile-time out of bounds check for access to fixed-size arrays by integer constants.
 * Version string includes libevmasm/libethereum's version (contains the optimizer).
 * Bugfix: Accessors for constant public state variables.
 * Bugfix: Propagate exceptions in clone contracts.
 * Bugfix: Empty single-line comments are now treated properly.
 * Bugfix: Properly check the number of indexed arguments for events.
 * Bugfix: Strings in struct constructors.

### 0.1.2 (2015-08-20)

 * Improved commandline interface.
 * Explicit conversion between `bytes` and `string`.
 * Bugfix: Value transfer used in clone contracts.
 * Bugfix: Problem with strings as mapping keys.
 * Bugfix: Prevent usage of some operators.

### 0.1.1 (2015-08-04)

 * Strings can be used as mapping keys.
 * Clone contracts.
 * Mapping members are skipped for structs in memory.
 * Use only a single stack slot for storage references.
 * Improved error message for wrong argument count. (#2456)
 * Bugfix: Fix comparison between `bytesXX` types. (#2087)
 * Bugfix: Do not allow floats for integer literals. (#2078)
 * Bugfix: Some problem with many local variables. (#2478)
 * Bugfix: Correctly initialise `string` and `bytes` state variables.
 * Bugfix: Correctly compute gas requirements for callcode.

### 0.1.0 (2015-07-10)<|MERGE_RESOLUTION|>--- conflicted
+++ resolved
@@ -1,4 +1,3 @@
-<<<<<<< HEAD
 ### 0.9.0 (unreleased)
 
 Breaking changes:
@@ -10,8 +9,6 @@
  * Commandline Interface: Assembler mode no longer enables all outputs by default.
 
 
-### 0.8.12 (unreleased)
-=======
 ### 0.8.13 (unreleased)
 
 Language Features:
@@ -25,7 +22,6 @@
 
 
 ### 0.8.12 (2022-02-16)
->>>>>>> da50176b
 
 Language Features:
  * General: Add equality-comparison operators for external function types.
